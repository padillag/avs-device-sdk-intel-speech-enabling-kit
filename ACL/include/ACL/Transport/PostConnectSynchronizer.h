/*
 * Copyright 2017-2018 Amazon.com, Inc. or its affiliates. All Rights Reserved.
 *
 * Licensed under the Apache License, Version 2.0 (the "License").
 * You may not use this file except in compliance with the License.
 * A copy of the License is located at
 *
 *     http://aws.amazon.com/apache2.0/
 *
 * or in the "license" file accompanying this file. This file is distributed
 * on an "AS IS" BASIS, WITHOUT WARRANTIES OR CONDITIONS OF ANY KIND, either
 * express or implied. See the License for the specific language governing
 * permissions and limitations under the License.
 */

#ifndef ALEXA_CLIENT_SDK_ACL_INCLUDE_ACL_TRANSPORT_POSTCONNECTSYNCHRONIZER_H_
#define ALEXA_CLIENT_SDK_ACL_INCLUDE_ACL_TRANSPORT_POSTCONNECTSYNCHRONIZER_H_

#include <condition_variable>
#include <memory>
#include <mutex>
#include <thread>

#include <AVSCommon/SDKInterfaces/ContextManagerInterface.h>
#include <AVSCommon/SDKInterfaces/ContextRequesterInterface.h>
#include <AVSCommon/SDKInterfaces/MessageRequestObserverInterface.h>
#include <AVSCommon/Utils/RequiresShutdown.h>

#include "ACL/Transport/PostConnectInterface.h"
#include "ACL/Transport/PostConnectSendMessageInterface.h"
#include "ACL/Transport/TransportObserverInterface.h"

namespace alexaClientSDK {
namespace acl {

class HTTP2Transport;

/**
 * Class that posts the StateSynchronizer message to the AVS.
 */
class PostConnectSynchronizer
        : public PostConnectInterface
        , public avsCommon::sdkInterfaces::ContextRequesterInterface
        , public avsCommon::sdkInterfaces::MessageRequestObserverInterface
        , public std::enable_shared_from_this<PostConnectSynchronizer> {
public:
    /**
     * Creates a PostConnectSynchronizer object.
     *
     * @param The @c ContextManager which will provide the context for the @c SynchronizeState event.
     * @return a shared pointer to PostConnectSynchronizer if all given parameters are valid, otherwise return nullptr.
     */
    static std::shared_ptr<PostConnectSynchronizer> create(
        std::shared_ptr<avsCommon::sdkInterfaces::ContextManagerInterface> contextManager);

    ~PostConnectSynchronizer();

    /// @name PostConnectInterface methods
    /// @{
    bool doPostConnect(std::shared_ptr<HTTP2Transport> transport) override;
    void onDisconnect() override;
    ///@}

    /// @name ContextRequesterInterface methods
    /// @{
    void onContextAvailable(const std::string& jsonContext) override;
    void onContextFailure(const avsCommon::sdkInterfaces::ContextRequestError error) override;
    /// @}

    /// @name MessageRequestObserverInterface methods
    /// @{
    void onSendCompleted(MessageRequestObserverInterface::Status status) override;
    void onExceptionReceived(const std::string& exceptionMessage) override;
    /// @}

private:
    /**
     * Enum specifying the various states in a @c PostConnectSychronizer's lifecycle.
     */
    enum class State {
        /// @c mainLoop() is not running.
        IDLE,

<<<<<<< HEAD
    void onServerSideDisconnect(std::shared_ptr<TransportInterface> transport) override;
    void onConnected(std::shared_ptr<TransportInterface> transport) override;
    void onDisconnected(
        std::shared_ptr<TransportInterface> transport,
        avsCommon::sdkInterfaces::ConnectionStatusObserverInterface::ChangedReason reason) override;
=======
        /// @c mainLoop() is running, no @c GetContext() request or message send is in progress.
        RUNNING,
>>>>>>> bc340bf9

        /// @c mainLoop() is running, and a @c getContext() request is in progress.
        FETCHING,

        /// @c mainLoop() is running, and a message send is in progress.
        SENDING,

        /// @c mainLoop() is running, but has been instructed to stop.
        STOPPING,

        /// @ mainLoop has exited.
        STOPPED
    };

    /// Friend to allow access to enum class @c State.
    friend std::ostream& operator<<(std::ostream& stream, State state);

    /**
     * PostConnectSynchronizer Constructor.
     *
     * @param contextManager The @c ContextManager which will provide the context for the @c SynchronizeState event.
     */
    PostConnectSynchronizer(std::shared_ptr<avsCommon::sdkInterfaces::ContextManagerInterface> contextManager);

    /**
     * Set the next state of this @c PostConnectSynchrnizer.
     *
     * @param state The new state to transition to.
     * @return Whether or not the transition was allowed.
     */
    bool setState(State state);

    /**
     * Set the next state of this @c PostConnectSynchrnizer.
     * @note m_mutex must be held when this method is called.
     *
     * @param state The new state to transition to.
     * @return Whether or not the transition was allowed.
     */
    bool setStateLocked(State state);

    /**
     * Loop to fetch the context and send a post-connect message to AVS - or retry if either fails.
     */
    void mainLoop();

    /**
     * Stop mainLoop().  This method blocks until mainLoop() exits or the operation fails.
     *
     * @return Whether the operation was successful.
     */
    bool stop();

    /**
     * Get @c m_transport in a thread-safe manner.
     *
     * @return The current value of m_transport.
     */
    std::shared_ptr<HTTP2Transport> getTransport();

    /**
     * Set the value of @c m_transport.
     *
     * @param transport The new value for @c m_transport.
     */
    void setTransport(std::shared_ptr<HTTP2Transport> transport);

    /// Serializes access to members.
    std::mutex m_mutex;

    /// The current state of this @c PostConnectSynchronizer.
    State m_state;

    /// Condition variable on which m_postConnectThread waits.
    std::condition_variable m_wakeTrigger;

    /// The HTTP2Transport object to which the StateSynchronizer message is sent.
    std::shared_ptr<HTTP2Transport> m_transport;

    /// The context manager that provides application context in the post connect loop.
    std::shared_ptr<avsCommon::sdkInterfaces::ContextManagerInterface> m_contextManager;

    /// Thread upon which @c mainLoop() runs.
    std::thread m_mainLoopThread;
};

}  // namespace acl
}  // namespace alexaClientSDK

#endif  // ALEXA_CLIENT_SDK_ACL_INCLUDE_ACL_TRANSPORT_POSTCONNECTSYNCHRONIZER_H_<|MERGE_RESOLUTION|>--- conflicted
+++ resolved
@@ -81,16 +81,8 @@
         /// @c mainLoop() is not running.
         IDLE,
 
-<<<<<<< HEAD
-    void onServerSideDisconnect(std::shared_ptr<TransportInterface> transport) override;
-    void onConnected(std::shared_ptr<TransportInterface> transport) override;
-    void onDisconnected(
-        std::shared_ptr<TransportInterface> transport,
-        avsCommon::sdkInterfaces::ConnectionStatusObserverInterface::ChangedReason reason) override;
-=======
         /// @c mainLoop() is running, no @c GetContext() request or message send is in progress.
         RUNNING,
->>>>>>> bc340bf9
 
         /// @c mainLoop() is running, and a @c getContext() request is in progress.
         FETCHING,
