--- conflicted
+++ resolved
@@ -53,10 +53,7 @@
      * @param authDelegate An implementation of an AuthDelegate, which will provide valid access tokens with which
      * the MessageRouter can authorize the client to AVS.
      * @param attachmentManager The AttachmentManager, which allows ACL to write attachments received from AVS.
-<<<<<<< HEAD
-=======
      * @param transportFactory Factory used to create new transport objects.
->>>>>>> bc340bf9
      * @param avsEndpoint The endpoint to connect to AVS.  If empty the "endpoint" value of the "acl" configuration
      * will be used.  If there no such configuration value a default value will be used instead.
      */
