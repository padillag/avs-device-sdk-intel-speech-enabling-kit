/*
 * Copyright 2016-2018 Amazon.com, Inc. or its affiliates. All Rights Reserved.
 *
 * Licensed under the Apache License, Version 2.0 (the "License").
 * You may not use this file except in compliance with the License.
 * A copy of the License is located at
 *
 *     http://aws.amazon.com/apache2.0/
 *
 * or in the "license" file accompanying this file. This file is distributed
 * on an "AS IS" BASIS, WITHOUT WARRANTIES OR CONDITIONS OF ANY KIND, either
 * express or implied. See the License for the specific language governing
 * permissions and limitations under the License.
 */

#ifndef ALEXA_CLIENT_SDK_ACL_INCLUDE_ACL_TRANSPORT_HTTP2STREAM_H_
#define ALEXA_CLIENT_SDK_ACL_INCLUDE_ACL_TRANSPORT_HTTP2STREAM_H_

#include <atomic>
#include <chrono>
#include <cstdlib>
#include <memory>
#include <mutex>
#include <string>
#include <utility>
#include <vector>

#include <AVSCommon/AVS/Attachment/AttachmentManager.h>
#include <AVSCommon/Utils/LibcurlUtils/CurlEasyHandleWrapper.h>
#include <AVSCommon/Utils/Logger/LogStringFormatter.h>
#include <AVSCommon/AVS/MessageRequest.h>
#include <AVSCommon/SDKInterfaces/MessageRequestObserverInterface.h>

#include "ACL/Transport/MimeParser.h"
#include "ACL/Transport/MessageConsumerInterface.h"

/// Whether or not curl logs should be emitted.
#ifdef ACSDK_EMIT_SENSITIVE_LOGS

#define ACSDK_EMIT_CURL_LOGS
#include <fstream>

#endif

namespace alexaClientSDK {
namespace acl {

// forward declaration
class HTTP2Transport;

/**
 * Class that represents an HTTP/2 stream.
 */
class HTTP2Stream {
public:
    /**
     * Constructor.
     *
     * @param messageConsumer The MessageConsumerInterface which should receive messages from AVS.
     * @param attachmentManager The attachment manager.
     */
    HTTP2Stream(
        std::shared_ptr<MessageConsumerInterface> messageConsumer,
        std::shared_ptr<avsCommon::avs::attachment::AttachmentManager> attachmentManager);

    /**
     * Initializes streams that are supposed to POST the given request.
     * Note the authToken that is passed in will get used at a later time. Ensure that the token will not
     * expire soon.
     *
     * @param url The request URL
     * @param authToken The LWA token
     * @param request The MessageRequest to post
     * @returns true if setup was successful
     */
    bool initPost(
        const std::string& url,
        const std::string& authToken,
        std::shared_ptr<avsCommon::avs::MessageRequest> request);

    /**
     * Initializes streams that are supposed to perform an HTTP GET
     * Note the authToken that is passed in will get used at a later time. Ensure that the token will not
     * expire soon.
     *
     * @param url The request URL
     * @param authToken The LWA token
     * @returns Whether the setup was successful or not
     */
    bool initGet(const std::string& url, const std::string& authToken);

    /**
     * Sets up a stream for re-use
     *
     * @return Whether the reset was successful or not
     */
    bool reset();

    /**
     * Gets the CURL easy handle associated with this stream
     *
     * @returns The associated curl easy handle for the stream
     */
    CURL* getCurlHandle();

    /**
     * Returns the HTTP response code to the action this stream performs.
     *
     * @returns The HTTP response code if one has been received, 0 if not, and < 0 if there is an error
     */
    long getResponseCode();

    /**
     * Notify the current request observer that the transfer is complete with
     * the appropriate SendCompleteStatus code.
     */
    void notifyRequestObserver();

    /**
     * Notify the current request observer that the transfer is complete with
     * the specified status code.
     *
     * @param status The completion status.
     */
    void notifyRequestObserver(avsCommon::sdkInterfaces::MessageRequestObserverInterface::Status status);

    /**
     * Callback that gets executed when data is received from the server
     * See CurlEasyHandleWrapper::CurlCallback for details
     */
    static size_t writeCallback(char* data, size_t size, size_t nmemb, void* userData);

    /**
     * Callback that gets executed when HTTP headers are received from the server
     * See CurlEasyHandleWrapper::CurlCallback for details
     */
    static size_t headerCallback(char* data, size_t size, size_t nmemb, void* userData);

    /**
     * Callback that gets executed when the server requires data.
     * See CurlEasyHandleWrapper::curlCallback for details.
     *
     * @param data A pointer to the data buffer to either read or write to.
     * @param size The size of a "block" of data (ala fwrite).
     * @param nmemb The number of "blocks" to read or write.
     * @param userData Some user data passed in with CURLOPT_READDATA.
     * @return The amount of bytes read.
     */
    static size_t readCallback(char* data, size_t size, size_t nmemb, void* userData);

    /**
     * Sets the max amount of time in seconds the stream can take. If not set explicitly there is no timeout.
     *
     * @param timeoutSeconds The timeout in seconds, set to @c 0 to disable an existing timeout.
     * @return Whether the addition was successful
     */
    bool setStreamTimeout(const long timeoutSeconds);

    /**
     * Sets how long, in seconds, the stream should take to establish a connection. If not explicitly set there is no
     * timeout.
     *
     * @param timeoutSeconds The connection timeout, in seconds. Set to @c 0 to disable an existing timeout.
     * @returns Whether setting the timeout was successful.
     */
    bool setConnectionTimeout(const std::chrono::seconds timeoutSeconds);

    /**
     * Un-pend all transfers for this stream
     */
    void unPause();

    /**
     * Return whether this stream has pending transfers.
     */
    bool isPaused() const;

    /**
     * Set the logical stream ID for this stream.
     *
     * @param logicalStreamId The new value for this streams logical stream ID.
     */
    void setLogicalStreamId(int logicalStreamId);

    /**
     * Get the logical ID of this stream.
     *
     * @return The logical ID of this stream.
     */
    unsigned int getLogicalStreamId() const;

    /**
     * Set the timeout for this stream to make progress sending or receiving.
     *
     * @tparam TickType Type to represent tick count.
     * @tparam TickPeriod @c std::ratio specifying ticks per second.
     * @param duration Max time the stream may make no progress before @c getHasProgressTimedOut() returns true.
     */
    template <class TickType, class TickPeriod = std::ratio<1>>
    void setProgressTimeout(std::chrono::duration<TickType, TickPeriod> duration);

    /**
     * Return whether or not the progress timeout has been reached.
     *
     * @return Whether or not the progress timeout has been reached.
     */
    bool hasProgressTimedOut() const;

    /**
     * Return a reference to the LogStringFormatter owned by this object.  This is to allow a callback that uses this
     * object to get access to a known good LogStringFormatter.
     *
     * @return A reference to a LogStringFormatter.
     */
    const avsCommon::utils::logger::LogStringFormatter& getLogFormatter() const;

private:
    /**
     * The type holding the read callback data: index into the reader for which the callback is called
     * and the @c this pointer for @c HTTP2Stream.
     */
    using AttachmentIndexAndStream = std::pair<size_t, HTTP2Stream*>;

    /**
     * Configure the associated curl easy handle with options common to GET and POST
     *
     * @return Whether the setting was successful or not
     */
    bool setCommonOptions(const std::string& url, const std::string& authToken);

    /**
     * Helper function for calling @c curl_easy_setopt and checking the result.
     *
     * @param option The option parameter to pass through to curl_easy_setopt.
     * @param optionName The name of the option to be set (for logging)
     * @param param The param option to pass through to curl_easy_setopt.
     * @return @c true of the operation was successful.
     */
    template <typename ParamType>
    bool setopt(CURLoption option, const char* optionName, ParamType param);

    /**
     * Initialize capturing this streams activities in a log file.
     */
    void initStreamLog();

#ifdef ACSDK_EMIT_CURL_LOGS

    /**
     * Callback that is invoked when @c libcurl has debug information to provide.
     *
     * @param handle @c libcurl handle of the transfer being reported upon.
     * @param type The type of data being reported.
     * @param data Pointer to the data being provided.
     * @param size Size (in bytes) of the data being reported.
     * @param user User pointer used to pass which HTTP2Stream is being reported on.
     * @return Always returns zero.
     */
    static int debugFunction(CURL* handle, curl_infotype type, char* data, size_t size, void* user);

    /// File to log the stream I/O to
    std::unique_ptr<std::ofstream> m_streamLog;
    /// File to dump data streamed in
    std::unique_ptr<std::ofstream> m_streamInDump;
    /// File to dump data streamed out
    std::unique_ptr<std::ofstream> m_streamOutDump;

#endif  // ACSDK_EMIT_CURL_LOGS

    /**
     * The logical id for this particular object instance.  (see note for @c m_streamIdCounter in this class).
     * @note This is NOT the actual HTTP/2 stream id.  Instead, this is an id which this class generates which is
     * guaranteed to be different from the id of other objects of this class.  Also, we make an attempt to emulate
     * a real HTTP/2 stream id, by starting at '1' and incrementing by two for each new stream.
     */
    unsigned int m_logicalStreamId;
    /// The underlying curl easy handle.
    avsCommon::utils::libcurlUtils::CurlEasyHandleWrapper m_transfer;
    /// An DirectiveParser instance used to parse multipart MIME messages.
    MimeParser m_parser;
    /// The current request being sent on this HTTP/2 stream.
    std::shared_ptr<avsCommon::avs::MessageRequest> m_currentRequest;
    /// Whether this stream has any paused transfers.
    bool m_isPaused;
    /**
     * The exception message being received from AVS by this stream.  It may be built up over several calls if either
     * the write quanta are small, or if the message is long.
     */
    std::string m_exceptionBeingProcessed;
    /// Max time the stream may make no progress before @c hasProgressTimedOut() returns true.
    std::atomic<std::chrono::steady_clock::rep> m_progressTimeout;
    /// Last time something was transferred.
    std::atomic<std::chrono::steady_clock::rep> m_timeOfLastTransfer;
    /// Object to format log strings correctly.
    avsCommon::utils::logger::LogStringFormatter m_logFormatter;
<<<<<<< HEAD
=======
    /// Read callback data per binary message part.
    std::vector<AttachmentIndexAndStream> m_callbackData;
>>>>>>> bc340bf9
};

template <class TickType, class TickPeriod>
void HTTP2Stream::setProgressTimeout(std::chrono::duration<TickType, TickPeriod> duration) {
    m_progressTimeout = std::chrono::duration_cast<std::chrono::steady_clock::duration>(duration).count();
};

}  // namespace acl
}  // namespace alexaClientSDK

#endif  // ALEXA_CLIENT_SDK_ACL_INCLUDE_ACL_TRANSPORT_HTTP2STREAM_H_<|MERGE_RESOLUTION|>--- conflicted
+++ resolved
@@ -293,11 +293,8 @@
     std::atomic<std::chrono::steady_clock::rep> m_timeOfLastTransfer;
     /// Object to format log strings correctly.
     avsCommon::utils::logger::LogStringFormatter m_logFormatter;
-<<<<<<< HEAD
-=======
     /// Read callback data per binary message part.
     std::vector<AttachmentIndexAndStream> m_callbackData;
->>>>>>> bc340bf9
 };
 
 template <class TickType, class TickPeriod>
