--- conflicted
+++ resolved
@@ -116,14 +116,10 @@
 
     /// Create an attachment Reader for @c m_MessageRequest
     m_attachmentReader = InProcessAttachmentReader::create(InProcessSDS::Reader::Policy::NONBLOCKING, stream);
-<<<<<<< HEAD
-    m_MessageRequest = std::make_shared<MessageRequest>("", std::move(m_attachmentReader));
-=======
     m_MessageRequest = std::make_shared<MessageRequest>("");
     m_MessageRequest->addAttachmentReader(AUDIO_ATTACHMENT_FIELD_NAME, m_attachmentReader);
     m_MessageRequest->addAttachmentReader(KWD_METADATA_ATTACHMENT_FIELD_NAME, m_attachmentReader);
 
->>>>>>> bc340bf9
     ASSERT_NE(m_MessageRequest, nullptr);
 
     m_mockMessageRequest = std::make_shared<MockMessageRequest>();
