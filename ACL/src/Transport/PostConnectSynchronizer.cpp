/*
 * Copyright 2017-2018 Amazon.com, Inc. or its affiliates. All Rights Reserved.
 *
 * Licensed under the Apache License, Version 2.0 (the "License").
 * You may not use this file except in compliance with the License.
 * A copy of the License is located at
 *
 *     http://aws.amazon.com/apache2.0/
 *
 * or in the "license" file accompanying this file. This file is distributed
 * on an "AS IS" BASIS, WITHOUT WARRANTIES OR CONDITIONS OF ANY KIND, either
 * express or implied. See the License for the specific language governing
 * permissions and limitations under the License.
 */

#include <set>
#include <utility>

#include <AVSCommon/AVS/EventBuilder.h>
#include <AVSCommon/Utils/Logger/Logger.h>

#include "ACL/Transport/HTTP2Transport.h"
#include "ACL/Transport/PostConnectSynchronizer.h"
#include "ACL/Transport/TransportDefines.h"

namespace alexaClientSDK {
namespace acl {

using namespace avsCommon::sdkInterfaces;

/// String to identify log entries originating from this file.
static const std::string TAG("PostConnectSynchronizer");

/**
 * Create a LogEntry using this file's TAG and the specified event string.
 *
 * @param event The event string for this @c LogEntry.
 */
#define LX(event) alexaClientSDK::avsCommon::utils::logger::LogEntry(TAG, event)

/// String to identify the AVS namespace of the event we send.
static const std::string STATE_SYNCHRONIZER_NAMESPACE = "System";

/// String to identify the AVS name of the event we send.
static const std::string STATE_SYNCHRONIZER_NAME = "SynchronizeState";

/**
 * Method that creates post-connect object.
 */
std::shared_ptr<PostConnectSynchronizer> PostConnectSynchronizer::create(
    std::shared_ptr<avsCommon::sdkInterfaces::ContextManagerInterface> contextManager) {
    if (!contextManager) {
        ACSDK_ERROR(LX("createFailed").d("reason", "contextManagerNullData"));
        return nullptr;
    }

    return std::shared_ptr<PostConnectSynchronizer>{new PostConnectSynchronizer(contextManager)};
}

PostConnectSynchronizer::~PostConnectSynchronizer() {
    ACSDK_DEBUG0(LX("~PostConnectSynchronizer"));
    stop();
}

bool PostConnectSynchronizer::doPostConnect(std::shared_ptr<HTTP2Transport> transport) {
    ACSDK_DEBUG0(LX("doPostConnect"));

    if (!transport) {
        ACSDK_ERROR(LX("createFailed").d("reason", "nullTransport"));
        return false;
    }

    std::lock_guard<std::mutex> lock{m_mutex};

    if (m_state != State::IDLE) {
        ACSDK_ERROR(LX("doPostConnectFailed").d("reason", "notIdle"));
        return false;
    }

    if (!setStateLocked(State::RUNNING)) {
        ACSDK_ERROR(LX("doPostConnectFailed").d("reason", "setStateRunningFailed"));
        return false;
    }

    m_transport = transport;

    m_mainLoopThread = std::thread(&PostConnectSynchronizer::mainLoop, this);

    return true;
}

void PostConnectSynchronizer::onDisconnect() {
    ACSDK_DEBUG0(LX("onDisconnect"));
    stop();
}

void PostConnectSynchronizer::onContextAvailable(const std::string& jsonContext) {
    ACSDK_DEBUG5(LX("onContectAvailable").sensitive("context", jsonContext));

    if (!setState(State::SENDING)) {
        // This is expected if m_state is STOPPING.
        ACSDK_DEBUG5(LX("onContextAvailableIgnored").d("reason", "stateStateSendingFailed"));
        return;
    }

    auto msgIdAndJsonEvent = avsCommon::avs::buildJsonEventString(
        STATE_SYNCHRONIZER_NAMESPACE, STATE_SYNCHRONIZER_NAME, "", "{}", jsonContext);
    auto postConnectMessage = std::make_shared<avsCommon::avs::MessageRequest>(msgIdAndJsonEvent.second);
    postConnectMessage->addObserver(shared_from_this());
    auto transport = getTransport();
    if (transport) {
        transport->sendPostConnectMessage(postConnectMessage);
    }
}

void PostConnectSynchronizer::onContextFailure(const ContextRequestError error) {
    ACSDK_ERROR(LX("onContextFailure").d("error", error));

    if (!setState(State::RUNNING)) {
        // This is expected if m_state is STOPPING.
        ACSDK_DEBUG5(LX("onContextFailureIgnored").d("reason", "setStateRunningFailed"));
    }
}

void PostConnectSynchronizer::onSendCompleted(MessageRequestObserverInterface::Status status) {
<<<<<<< HEAD
    ACSDK_DEBUG(LX("onSendCompleted").d("status", status));
=======
    ACSDK_DEBUG5(LX("onSendCompleted").d("status", status));

>>>>>>> bc340bf9
    if (status == MessageRequestObserverInterface::Status::SUCCESS ||
        status == MessageRequestObserverInterface::Status::SUCCESS_NO_CONTENT) {
        // Capture transport before stop(), which resets m_transport.
        auto transport = getTransport();
        if (stop()) {
            if (transport) {
                transport->onPostConnected();
            }
        } else {
            // This is expected if m_state is STOPPING.
            ACSDK_DEBUG5(LX("onSendCompletedSuccessIgnored").d("reason", "stopFailed"));
        }
    } else {
        if (!setState(State::RUNNING)) {
            ACSDK_ERROR(LX("onSendCompletedFailureIgnored").d("reason", "setStateRunningFailed"));
        }
    }
}

void PostConnectSynchronizer::onExceptionReceived(const std::string& exceptionMessage) {
    ACSDK_ERROR(LX("onExceptionReceived").d("exception", exceptionMessage));

    if (!setState(State::RUNNING)) {
        ACSDK_ERROR(LX("onExceptionReceivedIgnored").d("reason", "setStateRunningFailed"));
    }
}

PostConnectSynchronizer::PostConnectSynchronizer(
    std::shared_ptr<avsCommon::sdkInterfaces::ContextManagerInterface> contextManager) :
        m_state{State::IDLE},
        m_contextManager{contextManager} {
}

bool PostConnectSynchronizer::setState(State state) {
    std::lock_guard<std::mutex> lock(m_mutex);
    return setStateLocked(state);
}

bool PostConnectSynchronizer::setStateLocked(State state) {
    static std::set<std::pair<State, State>> allowsStateTransitions = {{State::IDLE, State::RUNNING},
                                                                       {State::RUNNING, State::FETCHING},
                                                                       {State::RUNNING, State::STOPPING},
                                                                       {State::FETCHING, State::RUNNING},
                                                                       {State::FETCHING, State::SENDING},
                                                                       {State::FETCHING, State::STOPPING},
                                                                       {State::SENDING, State::RUNNING},
                                                                       {State::SENDING, State::STOPPING},
                                                                       {State::STOPPING, State::STOPPED}};

    if (allowsStateTransitions.count({m_state, state}) == 0) {
        ACSDK_ERROR(LX("stateTransitionNotAllowed").d("from", m_state).d("to", state));
        return false;
    }

    ACSDK_DEBUG5(LX("setState").d("from", m_state).d("to", state));
    m_state = state;
    if (State::RUNNING == m_state || State::STOPPING == m_state) {
        m_wakeTrigger.notify_all();
    }
    return true;
}

void PostConnectSynchronizer::mainLoop() {
    ACSDK_DEBUG5(LX("mainLoop"));

    int tryCount = -1;
    auto timeout = std::chrono::milliseconds(0);

    std::unique_lock<std::mutex> lock(m_mutex);

    while (State::RUNNING == m_state) {
        if (tryCount++ > 0) {
            timeout = TransportDefines::RETRY_TIMER.calculateTimeToRetry(tryCount - 1);
            ACSDK_WARN(LX("waitingToRetryPostConnectOperation").d("timeoutMs", timeout.count()));
            if (m_wakeTrigger.wait_for(lock, timeout, [this] { return State::STOPPING == m_state; })) {
                break;
            }
        }

        setStateLocked(State::FETCHING);
        m_contextManager->getContext(shared_from_this());

        m_wakeTrigger.wait(lock, [this] { return State::RUNNING == m_state || State::STOPPING == m_state; });
    }

    ACSDK_DEBUG5(LX("mainLoopReturning"));
}

bool PostConnectSynchronizer::stop() {
    ACSDK_DEBUG5(LX("stop"));

    std::unique_lock<std::mutex> lock(m_mutex);

    if (State::STOPPED == m_state) {
        ACSDK_DEBUG5(LX("stopIgnored").d("reason", "alreadyStopped"));
        return true;
    }
    if (State::STOPPING == m_state) {
        ACSDK_DEBUG5(LX("stopAlreadyInProgress").d("state", m_state));
        m_wakeTrigger.wait(lock, [this]() { return State::STOPPED == m_state; });
        return true;
    }
    if (!setStateLocked(State::STOPPING)) {
        ACSDK_ERROR(LX("stopFailed").d("reason", "setStateStoppingFailed"));
        return false;
    }

    lock.unlock();

    if (m_mainLoopThread.joinable()) {
        m_mainLoopThread.join();
    }

<<<<<<< HEAD
void PostConnectSynchronizer::onServerSideDisconnect(std::shared_ptr<TransportInterface> transport) {
    ACSDK_DEBUG(LX("onServerSideDisconnect()"));
    doShutdown();
}

void PostConnectSynchronizer::onConnected(std::shared_ptr<TransportInterface> transport) {
    ACSDK_DEBUG(LX("onConnected()"));
}

void PostConnectSynchronizer::onDisconnected(
    std::shared_ptr<TransportInterface> transport,
    ConnectionStatusObserverInterface::ChangedReason reason) {
    ACSDK_DEBUG(LX("onDisconnected()"));
    doShutdown();
=======
    setTransport(nullptr);

    if (!setState(State::STOPPED)) {
        ACSDK_ERROR(LX("stopFailed").d("reason", "setStateStoppedFailed"));
        return false;
    }

    m_wakeTrigger.notify_all();

    return true;
}

std::shared_ptr<HTTP2Transport> PostConnectSynchronizer::getTransport() {
    std::lock_guard<std::mutex> lock(m_mutex);
    return m_transport;
>>>>>>> bc340bf9
}

void PostConnectSynchronizer::setTransport(std::shared_ptr<HTTP2Transport> transport) {
    std::lock_guard<std::mutex> lock(m_mutex);
    m_transport = transport;
}

std::ostream& operator<<(std::ostream& stream, const PostConnectSynchronizer::State state) {
    switch (state) {
        case PostConnectSynchronizer::State::IDLE:
            return stream << "IDLE";
        case PostConnectSynchronizer::State::RUNNING:
            return stream << "RUNNING";
        case PostConnectSynchronizer::State::FETCHING:
            return stream << "FETCHING";
        case PostConnectSynchronizer::State::SENDING:
            return stream << "SENDING";
        case PostConnectSynchronizer::State::STOPPING:
            return stream << "STOPPING";
        case PostConnectSynchronizer::State::STOPPED:
            return stream << "STOPPED";
    }
    return stream << "Unknown State: " << static_cast<int>(state);
}

}  // namespace acl
}  // namespace alexaClientSDK<|MERGE_RESOLUTION|>--- conflicted
+++ resolved
@@ -123,12 +123,8 @@
 }
 
 void PostConnectSynchronizer::onSendCompleted(MessageRequestObserverInterface::Status status) {
-<<<<<<< HEAD
-    ACSDK_DEBUG(LX("onSendCompleted").d("status", status));
-=======
     ACSDK_DEBUG5(LX("onSendCompleted").d("status", status));
 
->>>>>>> bc340bf9
     if (status == MessageRequestObserverInterface::Status::SUCCESS ||
         status == MessageRequestObserverInterface::Status::SUCCESS_NO_CONTENT) {
         // Capture transport before stop(), which resets m_transport.
@@ -242,22 +238,6 @@
         m_mainLoopThread.join();
     }
 
-<<<<<<< HEAD
-void PostConnectSynchronizer::onServerSideDisconnect(std::shared_ptr<TransportInterface> transport) {
-    ACSDK_DEBUG(LX("onServerSideDisconnect()"));
-    doShutdown();
-}
-
-void PostConnectSynchronizer::onConnected(std::shared_ptr<TransportInterface> transport) {
-    ACSDK_DEBUG(LX("onConnected()"));
-}
-
-void PostConnectSynchronizer::onDisconnected(
-    std::shared_ptr<TransportInterface> transport,
-    ConnectionStatusObserverInterface::ChangedReason reason) {
-    ACSDK_DEBUG(LX("onDisconnected()"));
-    doShutdown();
-=======
     setTransport(nullptr);
 
     if (!setState(State::STOPPED)) {
@@ -273,7 +253,6 @@
 std::shared_ptr<HTTP2Transport> PostConnectSynchronizer::getTransport() {
     std::lock_guard<std::mutex> lock(m_mutex);
     return m_transport;
->>>>>>> bc340bf9
 }
 
 void PostConnectSynchronizer::setTransport(std::shared_ptr<HTTP2Transport> transport) {
