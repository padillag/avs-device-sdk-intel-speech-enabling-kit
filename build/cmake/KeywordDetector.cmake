#
# Setup the Keyword Detector type and compiler options.
#
# To build with a Keyword Detector, run the following command with a keyword detector type of AMAZON_KEY_WORD_DETECTOR,
# AMAZONLITE_KEY_WORD_DETECTOR, KITTAI_KEY_WORD_DETECTOR, or SENSORY_KEY_WORD_DETECTOR:
#     cmake <path-to-source> 
#       -DAMAZON_KEY_WORD_DETECTOR=ON 
#           -DAMAZON_KEY_WORD_DETECTOR_LIB_PATH=<path-to-amazon-lib> 
#           -DAMAZON_KEY_WORD_DETECTOR_INCLUDE_DIR=<path-to-amazon-include-dir>
#       -DAMAZONLITE_KEY_WORD_DETECTOR=ON 
#           -DAMAZONLITE_KEY_WORD_DETECTOR_LIB_PATH=<path-to-amazon-lib> 
#           -DAMAZONLITE_KEY_WORD_DETECTOR_INCLUDE_DIR=<path-to-amazon-include-dir>
#           -DAMAZONLITE_KEY_WORD_DETECTOR_DYNAMIC_MODEL_LOADING=<ON_OR_OFF>
#           -DAMAZONLITE_KEY_WORD_DETECTOR_MODEL_CPP_PATH=<path-to-model-cpp-file-if-dynamic-model-loading-disabled>
#       -DKITTAI_KEY_WORD_DETECTOR=ON 
#           -DKITTAI_KEY_WORD_DETECTOR_LIB_PATH=<path-to-kittai-lib>
#           -DKITTAI_KEY_WORD_DETECTOR_INCLUDE_DIR=<path-to-kittai-include-dir>
#       -DSENSORY_KEY_WORD_DETECTOR=ON 
#           -DSENSORY_KEY_WORD_DETECTOR_LIB_PATH=<path-to-sensory-lib>
#           -DSENSORY_KEY_WORD_DETECTOR_INCLUDE_DIR=<path-to-sensory-include-dir>
#

option(AMAZON_KEY_WORD_DETECTOR "Enable Amazon keyword detector." OFF)
option(AMAZONLITE_KEY_WORD_DETECTOR "Enable AmazonLite keyword detector." OFF)
option(AMAZONLITE_KEY_WORD_DETECTOR_DYNAMIC_MODEL_LOADING "Enable AmazonLite keyword detector dynamic model loading." OFF)
option(KITTAI_KEY_WORD_DETECTOR "Enable KittAi keyword detector." OFF)
option(SENSORY_KEY_WORD_DETECTOR "Enable Sensory keyword detector." OFF)

#if(NOT AMAZON_KEY_WORD_DETECTOR AND NOT KITTAI_KEY_WORD_DETECTOR AND NOT SENSORY_KEY_WORD_DETECTOR AND NOT HARDWARE_KEY_WORD_DETECTOR)

if(NOT AMAZON_KEY_WORD_DETECTOR AND NOT AMAZONLITE_KEY_WORD_DETECTOR AND NOT KITTAI_KEY_WORD_DETECTOR AND NOT SENSORY_KEY_WORD_DETECTOR AND NOT HARDWARE_KEY_WORD_DETECTOR)
    message("No keyword detector type specified, skipping build of keyword detector.")
    return()
endif()

if(AMAZON_KEY_WORD_DETECTOR)
    message("Creating ${PROJECT_NAME} with keyword detector type: Amazon")
    if(NOT AMAZON_KEY_WORD_DETECTOR_LIB_PATH)
        message(FATAL_ERROR "Must pass library path of Amazon KeywordDetector!")
    endif()
    if(NOT AMAZON_KEY_WORD_DETECTOR_INCLUDE_DIR)
        message(FATAL_ERROR "Must pass include dir path of Amazon KeywordDetector!")
    endif()
    add_definitions(-DKWD)
    add_definitions(-DKWD_AMAZON)
    set(KWD ON)
endif()

if(AMAZONLITE_KEY_WORD_DETECTOR)
    message("Creating ${PROJECT_NAME} with keyword detector type: AmazonLite")
    if(NOT AMAZONLITE_KEY_WORD_DETECTOR_LIB_PATH)
        message(FATAL_ERROR "Must pass library path of AmazonLite KeywordDetector!")
    endif()
    if(NOT AMAZONLITE_KEY_WORD_DETECTOR_INCLUDE_DIR)
        message(FATAL_ERROR "Must pass include dir path of AmazonLite KeywordDetector!")
    endif()
    if(NOT AMAZONLITE_KEY_WORD_DETECTOR_DYNAMIC_MODEL_LOADING)
        if(NOT AMAZONLITE_KEY_WORD_DETECTOR_MODEL_CPP_PATH)
            message(FATAL_ERROR "Must pass the path of the desired model .cpp file for the AmazonLite Keyword Detector if dynamic loading of model is disabled!")
        endif()
    else()
        add_definitions(-DKWD_AMAZONLITE_DYNAMIC_MODEL_LOADING)
    endif()
    add_definitions(-DKWD)
    add_definitions(-DKWD_AMAZONLITE)
    set(KWD ON)
endif()

if(KITTAI_KEY_WORD_DETECTOR)
    message("Creating ${PROJECT_NAME} with keyword detector type: KittAi")
    if(NOT KITTAI_KEY_WORD_DETECTOR_LIB_PATH)
        message(FATAL_ERROR "Must pass library path of Kitt.ai KeywordDetector!")
    endif()
    if(NOT KITTAI_KEY_WORD_DETECTOR_INCLUDE_DIR)
        message(FATAL_ERROR "Must pass include dir path of Kitt.ai KeywordDetector!")
    endif()
    add_definitions(-DKWD)
    add_definitions(-DKWD_KITTAI)
    set(KWD ON)
endif()

if(SENSORY_KEY_WORD_DETECTOR)
    message("Creating ${PROJECT_NAME} with keyword detector type: Sensory")
    if(NOT SENSORY_KEY_WORD_DETECTOR_LIB_PATH)
        message(FATAL_ERROR "Must pass library path of Sensory KeywordDetector!")
    endif()
    if(NOT SENSORY_KEY_WORD_DETECTOR_INCLUDE_DIR)
        message(FATAL_ERROR "Must pass include dir path of Sensory KeywordDetector!")
    endif()
    add_definitions(-DKWD)
    add_definitions(-DKWD_SENSORY)
<<<<<<< HEAD
endif()

if(HARDWARE_KEY_WORD_DETECTOR)
    message("Creating ${PROJECT_NAME} with keyword detector type: Hardware")

    if(NOT ALSA_HARDWARE_CONTROLLER)
        message(FATAL_ERROR "Must defined a hardware controller to use")
    endif()

    if(ALSA_HARDWARE_CONTROLLER)
        add_definitions(-DALSA_HW_CTRL)
    endif()

    add_definitions(-DKWD)
    add_definitions(-DKWD_HARDWARE)
=======
    set(KWD ON)
>>>>>>> 7bea05a9
endif()<|MERGE_RESOLUTION|>--- conflicted
+++ resolved
@@ -89,7 +89,7 @@
     endif()
     add_definitions(-DKWD)
     add_definitions(-DKWD_SENSORY)
-<<<<<<< HEAD
+    set(KWD ON)
 endif()
 
 if(HARDWARE_KEY_WORD_DETECTOR)
@@ -105,7 +105,4 @@
 
     add_definitions(-DKWD)
     add_definitions(-DKWD_HARDWARE)
-=======
-    set(KWD ON)
->>>>>>> 7bea05a9
 endif()