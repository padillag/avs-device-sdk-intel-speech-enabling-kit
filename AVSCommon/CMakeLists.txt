--- conflicted
+++ resolved
@@ -11,11 +11,7 @@
     AVS/src/AVSDirective.cpp
     AVS/src/AVSMessage.cpp
     AVS/src/AVSMessageHeader.cpp
-<<<<<<< HEAD
-    AVS/src/AbstractConnection.cpp
-=======
     AVS/src/AbstractAVSConnectionManager.cpp
->>>>>>> bc340bf9
     AVS/src/ExternalMediaPlayer/AdapterUtils.cpp
     AVS/src/AlexaClientSDKInit.cpp
     AVS/src/Attachment/Attachment.cpp
@@ -24,10 +20,7 @@
     AVS/src/Attachment/InProcessAttachment.cpp
     AVS/src/Attachment/InProcessAttachmentReader.cpp
     AVS/src/Attachment/InProcessAttachmentWriter.cpp
-<<<<<<< HEAD
-=======
     AVS/src/CapabilityConfiguration.cpp
->>>>>>> bc340bf9
     AVS/src/CapabilityAgent.cpp
     AVS/src/DialogUXStateAggregator.cpp
     AVS/src/EventBuilder.cpp
@@ -35,11 +28,8 @@
     AVS/src/HandlerAndPolicy.cpp
     AVS/src/MessageRequest.cpp
     AVS/src/NamespaceAndName.cpp
-<<<<<<< HEAD
-=======
     Utils/src/Bluetooth/SDPRecords.cpp
     Utils/src/BluetoothEventBus.cpp
->>>>>>> bc340bf9
     Utils/src/Configuration/ConfigurationNode.cpp
     Utils/src/DeviceInfo.cpp
     Utils/src/Executor.cpp
