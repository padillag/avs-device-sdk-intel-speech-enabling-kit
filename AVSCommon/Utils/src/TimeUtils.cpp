/*
 * Copyright 2017-2018 Amazon.com, Inc. or its affiliates. All Rights Reserved.
 *
 * Licensed under the Apache License, Version 2.0 (the "License").
 * You may not use this file except in compliance with the License.
 * A copy of the License is located at
 *
 *     http://aws.amazon.com/apache2.0/
 *
 * or in the "license" file accompanying this file. This file is distributed
 * on an "AS IS" BASIS, WITHOUT WARRANTIES OR CONDITIONS OF ANY KIND, either
 * express or implied. See the License for the specific language governing
 * permissions and limitations under the License.
 */

#include <chrono>
#include <ctime>
#include <iomanip>
#include <mutex>
#include <random>
#include <sstream>

#include "AVSCommon/Utils/Timing/TimeUtils.h"
#include "AVSCommon/Utils/Logger/Logger.h"
#include "AVSCommon/Utils/String/StringUtils.h"

namespace alexaClientSDK {
namespace avsCommon {
namespace utils {
namespace timing {

using namespace avsCommon::utils::logger;
using namespace avsCommon::utils::string;

/// String to identify log entries originating from this file.
static const std::string TAG("TimeUtils");

/**
 * Create a LogEntry using this file's TAG and the specified event string.
 *
 * @param The event string for this @c LogEntry.
 */
#define LX(event) alexaClientSDK::avsCommon::utils::logger::LogEntry(TAG, event)

/// The length of the year element in an ISO-8601 formatted string.
static const int ENCODED_TIME_STRING_YEAR_STRING_LENGTH = 4;
/// The length of the month element in an ISO-8601 formatted string.
static const int ENCODED_TIME_STRING_MONTH_STRING_LENGTH = 2;
/// The length of the day element in an ISO-8601 formatted string.
static const int ENCODED_TIME_STRING_DAY_STRING_LENGTH = 2;
/// The length of the hour element in an ISO-8601 formatted string.
static const int ENCODED_TIME_STRING_HOUR_STRING_LENGTH = 2;
/// The length of the minute element in an ISO-8601 formatted string.
static const int ENCODED_TIME_STRING_MINUTE_STRING_LENGTH = 2;
/// The length of the second element in an ISO-8601 formatted string.
static const int ENCODED_TIME_STRING_SECOND_STRING_LENGTH = 2;
/// The length of the post-fix element in an ISO-8601 formatted string.
static const int ENCODED_TIME_STRING_POSTFIX_STRING_LENGTH = 4;
/// The dash separator used in an ISO-8601 formatted string.
static const std::string ENCODED_TIME_STRING_DASH_SEPARATOR_STRING = "-";
/// The 'T' separator used in an ISO-8601 formatted string.
static const std::string ENCODED_TIME_STRING_T_SEPARATOR_STRING = "T";
/// The colon separator used in an ISO-8601 formatted string.
static const std::string ENCODED_TIME_STRING_COLON_SEPARATOR_STRING = ":";
/// The plus separator used in an ISO-8601 formatted string.
static const std::string ENCODED_TIME_STRING_PLUS_SEPARATOR_STRING = "+";

/// The offset into an ISO-8601 formatted string where the year begins.
static const unsigned long ENCODED_TIME_STRING_YEAR_OFFSET = 0;
/// The offset into an ISO-8601 formatted string where the month begins.
static const unsigned long ENCODED_TIME_STRING_MONTH_OFFSET = ENCODED_TIME_STRING_YEAR_OFFSET +
                                                              ENCODED_TIME_STRING_YEAR_STRING_LENGTH +
                                                              ENCODED_TIME_STRING_DASH_SEPARATOR_STRING.length();
/// The offset into an ISO-8601 formatted string where the day begins.
static const unsigned long ENCODED_TIME_STRING_DAY_OFFSET = ENCODED_TIME_STRING_MONTH_OFFSET +
                                                            ENCODED_TIME_STRING_MONTH_STRING_LENGTH +
                                                            ENCODED_TIME_STRING_DASH_SEPARATOR_STRING.length();
/// The offset into an ISO-8601 formatted string where the hour begins.
static const unsigned long ENCODED_TIME_STRING_HOUR_OFFSET = ENCODED_TIME_STRING_DAY_OFFSET +
                                                             ENCODED_TIME_STRING_DAY_STRING_LENGTH +
                                                             ENCODED_TIME_STRING_T_SEPARATOR_STRING.length();
/// The offset into an ISO-8601 formatted string where the minute begins.
static const unsigned long ENCODED_TIME_STRING_MINUTE_OFFSET = ENCODED_TIME_STRING_HOUR_OFFSET +
                                                               ENCODED_TIME_STRING_HOUR_STRING_LENGTH +
                                                               ENCODED_TIME_STRING_COLON_SEPARATOR_STRING.length();
/// The offset into an ISO-8601 formatted string where the second begins.
static const unsigned long ENCODED_TIME_STRING_SECOND_OFFSET = ENCODED_TIME_STRING_MINUTE_OFFSET +
                                                               ENCODED_TIME_STRING_MINUTE_STRING_LENGTH +
                                                               ENCODED_TIME_STRING_COLON_SEPARATOR_STRING.length();

/// The total expected length of an ISO-8601 formatted string.
static const unsigned long ENCODED_TIME_STRING_EXPECTED_LENGTH =
    ENCODED_TIME_STRING_SECOND_OFFSET + ENCODED_TIME_STRING_SECOND_STRING_LENGTH +
    ENCODED_TIME_STRING_PLUS_SEPARATOR_STRING.length() + ENCODED_TIME_STRING_POSTFIX_STRING_LENGTH;

/**
 * Utility function that wraps localtime conversion to std::time_t.
 *
 * This function also creates a copy of the given timeStruct since mktime can
 * change the object.
 *
 * @param timeStruct Required pointer to timeStruct to be converted to time_t.
 * @param[out] ret Required pointer to object where the result will be saved.
 * @return Whether the conversion was successful.
 */
static bool convertToLocalTimeT(const std::tm* timeStruct, std::time_t* ret) {
    if (timeStruct == nullptr) {
        return false;
    }

    std::tm tmCopy = *timeStruct;
    *ret = std::mktime(&tmCopy);
    return *ret >= 0;
}

TimeUtils::TimeUtils() : m_safeCTimeAccess{SafeCTimeAccess::instance()} {
}

bool TimeUtils::convertToUtcTimeT(const std::tm* utcTm, std::time_t* ret) {
    std::time_t converted;
    std::time_t offset;

    if (ret == nullptr) {
        ACSDK_ERROR(LX("convertToUtcTimeT").m("return variable is null"));
        return false;
    }

    if (!convertToLocalTimeT(utcTm, &converted) || !localtimeOffset(&offset)) {
        ACSDK_ERROR(LX("convertToUtcTimeT").m("failed to convert to local time"));
        return false;
    }

    // adjust converted time
    *ret = converted - offset;
    return true;
}

bool TimeUtils::convert8601TimeStringToUnix(const std::string& timeString, int64_t* convertedTime) {
    // TODO : Use std::get_time once we only support compilers that implement this function (GCC 5.1+ / Clang 3.3+)

    if (!convertedTime) {
        ACSDK_ERROR(LX("convert8601TimeStringToUnixFailed").m("convertedTime parameter was nullptr."));
        return false;
    }

    std::tm timeInfo;

    if (timeString.length() != ENCODED_TIME_STRING_EXPECTED_LENGTH) {
        ACSDK_ERROR(LX("convert8601TimeStringToUnixFailed").d("unexpected time string length:", timeString.length()));
        return false;
    }

    if (!stringToInt(
            timeString.substr(ENCODED_TIME_STRING_YEAR_OFFSET, ENCODED_TIME_STRING_YEAR_STRING_LENGTH),
            &(timeInfo.tm_year))) {
        ACSDK_ERROR(LX("convert8601TimeStringToUnixFailed").m("error parsing year. Input:" + timeString));
        return false;
    }

    if (!stringToInt(
            timeString.substr(ENCODED_TIME_STRING_MONTH_OFFSET, ENCODED_TIME_STRING_MONTH_STRING_LENGTH),
            &(timeInfo.tm_mon))) {
        ACSDK_ERROR(LX("convert8601TimeStringToUnixFailed").m("error parsing month. Input:" + timeString));
        return false;
    }

    if (!stringToInt(
            timeString.substr(ENCODED_TIME_STRING_DAY_OFFSET, ENCODED_TIME_STRING_DAY_STRING_LENGTH),
            &(timeInfo.tm_mday))) {
        ACSDK_ERROR(LX("convert8601TimeStringToUnixFailed").m("error parsing day. Input:" + timeString));
        return false;
    }

    if (!stringToInt(
            timeString.substr(ENCODED_TIME_STRING_HOUR_OFFSET, ENCODED_TIME_STRING_HOUR_STRING_LENGTH),
            &(timeInfo.tm_hour))) {
        ACSDK_ERROR(LX("convert8601TimeStringToUnixFailed").m("error parsing hour. Input:" + timeString));
        return false;
    }

    if (!stringToInt(
            timeString.substr(ENCODED_TIME_STRING_MINUTE_OFFSET, ENCODED_TIME_STRING_MINUTE_STRING_LENGTH),
            &(timeInfo.tm_min))) {
        ACSDK_ERROR(LX("convert8601TimeStringToUnixFailed").m("error parsing minute. Input:" + timeString));
        return false;
    }

    if (!stringToInt(
            timeString.substr(ENCODED_TIME_STRING_SECOND_OFFSET, ENCODED_TIME_STRING_SECOND_STRING_LENGTH),
            &(timeInfo.tm_sec))) {
        ACSDK_ERROR(LX("convert8601TimeStringToUnixFailed").m("error parsing second. Input:" + timeString));
        return false;
    }

    // adjust for C struct tm standard
    timeInfo.tm_isdst = 0;
    timeInfo.tm_year -= 1900;
    timeInfo.tm_mon -= 1;

    std::time_t convertedTimeT;
    bool ok = convertToUtcTimeT(&timeInfo, &convertedTimeT);

    if (!ok) {
        return false;
    }

    *convertedTime = static_cast<int64_t>(convertedTimeT);
    return true;
}

bool TimeUtils::getCurrentUnixTime(int64_t* currentTime) {
    if (!currentTime) {
        ACSDK_ERROR(LX("getCurrentUnixTimeFailed").m("currentTime parameter was nullptr."));
        return false;
    }

    auto now = std::chrono::system_clock::to_time_t(std::chrono::system_clock::now());
    *currentTime = static_cast<int64_t>(now);

    return now >= 0;
}

<<<<<<< HEAD
bool TimeUtils::convertTimeToUtcIso8601Rfc3339(const struct timeval& timeVal, std::string* iso8601TimeString) {
=======
bool TimeUtils::convertTimeToUtcIso8601Rfc3339(
    const std::chrono::high_resolution_clock::time_point& tp,
    std::string* iso8601TimeString) {
>>>>>>> bc340bf9
    // The length of the RFC 3339 string for the time is maximum 28 characters, include an extra byte for the '\0'
    // terminator.
    char buf[29];
    memset(buf, 0, sizeof(buf));

    // Need to assign it to time_t since time_t in some platforms is long long
<<<<<<< HEAD
    // and timeVal.tv_sec is long in some platforms
    const time_t timeSecs = timeVal.tv_sec;
=======
    auto ms = std::chrono::duration_cast<std::chrono::milliseconds>(tp.time_since_epoch());
    auto sec = std::chrono::duration_cast<std::chrono::seconds>(ms);
    const time_t timeSecs = static_cast<time_t>(sec.count());
>>>>>>> bc340bf9

    std::tm utcTm;
    if (!m_safeCTimeAccess->getGmtime(timeSecs, &utcTm)) {
        ACSDK_ERROR(LX("convertTimeToUtcIso8601Rfc3339").m("cannot retrieve tm struct"));
        return false;
    }

    // it's possible for std::strftime to correctly return length = 0, but not with the format string used.  In this
    // case length == 0 is an error.
    auto strftimeResult = std::strftime(buf, sizeof(buf) - 1, "%Y-%m-%dT%H:%M:%S", &utcTm);
    if (strftimeResult == 0) {
        ACSDK_ERROR(LX("convertTimeToUtcIso8601Rfc3339Failed").m("strftime(..) failed"));
        return false;
    }

    std::stringstream millisecondTrailer;
<<<<<<< HEAD
    millisecondTrailer << buf << "." << std::setfill('0') << std::setw(3) << (timeVal.tv_usec / 1000) << "Z";
=======
    millisecondTrailer << buf << "." << std::setfill('0') << std::setw(3) << (ms.count() % 1000) << "Z";
>>>>>>> bc340bf9

    *iso8601TimeString = millisecondTrailer.str();
    return true;
}

bool TimeUtils::localtimeOffset(std::time_t* ret) {
    static const std::chrono::time_point<std::chrono::system_clock> timePoint{std::chrono::hours(24)};
    auto fixedTime = std::chrono::system_clock::to_time_t(timePoint);

    std::tm utcTm;
    std::time_t utc;
    std::tm localTm;
    std::time_t local;
    if (!m_safeCTimeAccess->getGmtime(fixedTime, &utcTm) || !convertToLocalTimeT(&utcTm, &utc) ||
        !m_safeCTimeAccess->getLocaltime(fixedTime, &localTm) || !convertToLocalTimeT(&localTm, &local)) {
        ACSDK_ERROR(LX("localtimeOffset").m("cannot retrieve tm struct"));
        return false;
    }

    *ret = utc - local;
    return true;
}

}  // namespace timing
}  // namespace utils
}  // namespace avsCommon
}  // namespace alexaClientSDK<|MERGE_RESOLUTION|>--- conflicted
+++ resolved
@@ -220,34 +220,22 @@
     return now >= 0;
 }
 
-<<<<<<< HEAD
-bool TimeUtils::convertTimeToUtcIso8601Rfc3339(const struct timeval& timeVal, std::string* iso8601TimeString) {
-=======
 bool TimeUtils::convertTimeToUtcIso8601Rfc3339(
     const std::chrono::high_resolution_clock::time_point& tp,
     std::string* iso8601TimeString) {
->>>>>>> bc340bf9
     // The length of the RFC 3339 string for the time is maximum 28 characters, include an extra byte for the '\0'
     // terminator.
     char buf[29];
     memset(buf, 0, sizeof(buf));
 
     // Need to assign it to time_t since time_t in some platforms is long long
-<<<<<<< HEAD
-    // and timeVal.tv_sec is long in some platforms
-    const time_t timeSecs = timeVal.tv_sec;
-=======
     auto ms = std::chrono::duration_cast<std::chrono::milliseconds>(tp.time_since_epoch());
     auto sec = std::chrono::duration_cast<std::chrono::seconds>(ms);
     const time_t timeSecs = static_cast<time_t>(sec.count());
->>>>>>> bc340bf9
 
     std::tm utcTm;
     if (!m_safeCTimeAccess->getGmtime(timeSecs, &utcTm)) {
         ACSDK_ERROR(LX("convertTimeToUtcIso8601Rfc3339").m("cannot retrieve tm struct"));
-        return false;
-    }
-
     // it's possible for std::strftime to correctly return length = 0, but not with the format string used.  In this
     // case length == 0 is an error.
     auto strftimeResult = std::strftime(buf, sizeof(buf) - 1, "%Y-%m-%dT%H:%M:%S", &utcTm);
@@ -257,11 +245,7 @@
     }
 
     std::stringstream millisecondTrailer;
-<<<<<<< HEAD
     millisecondTrailer << buf << "." << std::setfill('0') << std::setw(3) << (timeVal.tv_usec / 1000) << "Z";
-=======
-    millisecondTrailer << buf << "." << std::setfill('0') << std::setw(3) << (ms.count() % 1000) << "Z";
->>>>>>> bc340bf9
 
     *iso8601TimeString = millisecondTrailer.str();
     return true;
@@ -281,6 +265,35 @@
         return false;
     }
 
+    // it's possible for std::strftime to correctly return length = 0, but not with the format string used.  In this
+    // case length == 0 is an error.
+    auto strftimeResult = std::strftime(buf, sizeof(buf) - 1, "%Y-%m-%dT%H:%M:%S", &utcTm);
+    if (strftimeResult == 0) {
+        ACSDK_ERROR(LX("convertTimeToUtcIso8601Rfc3339Failed").m("strftime(..) failed"));
+        return false;
+    }
+
+    std::stringstream millisecondTrailer;
+    millisecondTrailer << buf << "." << std::setfill('0') << std::setw(3) << (ms.count() % 1000) << "Z";
+
+    *iso8601TimeString = millisecondTrailer.str();
+    return true;
+}
+
+bool TimeUtils::localtimeOffset(std::time_t* ret) {
+    static const std::chrono::time_point<std::chrono::system_clock> timePoint{std::chrono::hours(24)};
+    auto fixedTime = std::chrono::system_clock::to_time_t(timePoint);
+
+    std::tm utcTm;
+    std::time_t utc;
+    std::tm localTm;
+    std::time_t local;
+    if (!m_safeCTimeAccess->getGmtime(fixedTime, &utcTm) || !convertToLocalTimeT(&utcTm, &utc) ||
+        !m_safeCTimeAccess->getLocaltime(fixedTime, &localTm) || !convertToLocalTimeT(&localTm, &local)) {
+        ACSDK_ERROR(LX("localtimeOffset").m("cannot retrieve tm struct"));
+        return false;
+    }
+
     *ret = utc - local;
     return true;
 }
