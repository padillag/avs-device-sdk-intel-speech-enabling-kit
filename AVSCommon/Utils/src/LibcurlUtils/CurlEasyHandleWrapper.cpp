/*
 * Copyright 2016-2018 Amazon.com, Inc. or its affiliates. All Rights Reserved.
 *
 * Licensed under the Apache License, Version 2.0 (the "License").
 * You may not use this file except in compliance with the License.
 * A copy of the License is located at
 *
 *     http://aws.amazon.com/apache2.0/
 *
 * or in the "license" file accompanying this file. This file is distributed
 * on an "AS IS" BASIS, WITHOUT WARRANTIES OR CONDITIONS OF ANY KIND, either
 * express or implied. See the License for the specific language governing
 * permissions and limitations under the License.
 */

#include <iostream>

#include <AVSCommon/Utils/LibcurlUtils/CurlEasyHandleWrapper.h>
#include <AVSCommon/Utils/LibcurlUtils/HttpResponseCodes.h>
#include <AVSCommon/Utils/LibcurlUtils/LibcurlUtils.h>
#include <AVSCommon/Utils/Logger/Logger.h>

namespace alexaClientSDK {
namespace avsCommon {
namespace utils {
namespace libcurlUtils {

using namespace alexaClientSDK::avsCommon::utils;

/// String to identify log entries originating from this file.
static const std::string TAG("CurlEasyHandleWrapper");

/**
 * Create a LogEntry using this file's TAG and the specified event string.
 *
 * @param The event string for this @c LogEntry.
 */
#define LX(event) alexaClientSDK::avsCommon::utils::logger::LogEntry(TAG, event)

/// MIME Content-Type for JSON data
static std::string JSON_MIME_TYPE = "application/json";
/// MIME Content-Type for octet stream data
static std::string OCTET_MIME_TYPE = "application/octet-stream";

CurlEasyHandleWrapper::CurlEasyHandleWrapper() :
        m_handle{curl_easy_init()},
        m_requestHeaders{nullptr},
        m_postHeaders{nullptr},
<<<<<<< HEAD
        m_post{nullptr} {
=======
        m_post{nullptr},
        m_lastPost{nullptr} {
>>>>>>> bc340bf9
    if (m_handle == nullptr) {
        ACSDK_ERROR(LX("CurlEasyHandleWrapperFailed").d("reason", "curl_easy_init failed"));
    } else {
        setDefaultOptions();
    }
};

CurlEasyHandleWrapper::~CurlEasyHandleWrapper() {
    cleanupResources();
    if (m_handle != nullptr) {
        curl_easy_cleanup(m_handle);
    }
};

bool CurlEasyHandleWrapper::reset() {
    cleanupResources();
    long responseCode = 0;
    CURLcode ret = curl_easy_getinfo(m_handle, CURLINFO_RESPONSE_CODE, &responseCode);
    if (ret != CURLE_OK) {
        ACSDK_ERROR(LX("resetFailed")
                        .d("reason", "curlFailure")
                        .d("method", "curl_easy_getinfo")
                        .d("info", "CURLINFO_RESPONSE_CODE")
                        .d("error", curl_easy_strerror(ret)));
        curl_easy_cleanup(m_handle);
        m_handle = curl_easy_init();
        // If we can't create a new handle don't try to set options
        if (!m_handle) {
            ACSDK_ERROR(LX("resetFailed").d("reason", "curlFailure").d("method", "curl_easy_init"));
            return false;
        }
        return setDefaultOptions();
    }

    /*
     * It appears that re-using a curl easy handle after receiving an HTTP 204 (Success No Content)
     * causes the next transfer to timeout. As a workaround just cleanup the handle and create a new one
     * if we receive a 204.
     *
     * This may be related to an older curl version. This workaround is confirmed unneeded for curl 7.55.1
     */
    if (HTTPResponseCode::SUCCESS_NO_CONTENT == responseCode) {
        ACSDK_DEBUG(LX("reset").d("responseCode", "HTTP_RESPONSE_SUCCESS_NO_CONTENT"));
        curl_easy_cleanup(m_handle);
        m_handle = curl_easy_init();
        if (!m_handle) {
            ACSDK_ERROR(LX("resetFailed").d("reason", "curlFailure").d("method", "curl_easy_init"));
            return false;
        }
    } else {
        curl_easy_reset(m_handle);
    }
    return setDefaultOptions();
}

bool CurlEasyHandleWrapper::isValid() {
    return m_handle != nullptr;
}

CURL* CurlEasyHandleWrapper::getCurlHandle() {
    return m_handle;
}

bool CurlEasyHandleWrapper::addHTTPHeader(const std::string& header) {
    m_requestHeaders = curl_slist_append(m_requestHeaders, header.c_str());
    if (!m_requestHeaders) {
        ACSDK_ERROR(LX("addHTTPHeaderFailed").d("reason", "curlFailure").d("method", "curl_slist_append"));
        ACSDK_DEBUG(LX("addHTTPHeaderFailed").sensitive("header", header));
        return false;
    }
    return setopt(CURLOPT_HTTPHEADER, m_requestHeaders);
}

bool CurlEasyHandleWrapper::addPostHeader(const std::string& header) {
    m_postHeaders = curl_slist_append(m_postHeaders, header.c_str());
    if (!m_postHeaders) {
        ACSDK_ERROR(LX("addPostHeaderFailed").d("reason", "curlFailure").d("method", "curl_slist_append"));
        ACSDK_DEBUG(LX("addPostHeaderFailed").sensitive("header", header));
        return false;
    }
    return true;
}

bool CurlEasyHandleWrapper::setURL(const std::string& url) {
    return setopt(CURLOPT_URL, url.c_str());
}

bool CurlEasyHandleWrapper::setTransferType(TransferType type) {
    bool ret = false;
    switch (type) {
        case TransferType::kGET:
            ret = setopt(CURLOPT_HTTPGET, 1L);
            break;
        case TransferType::kPOST:
            ret = setopt(CURLOPT_HTTPPOST, m_post);
<<<<<<< HEAD
=======
            break;
        case TransferType::kPUT:
            ret = setopt(CURLOPT_UPLOAD, 1L);
>>>>>>> bc340bf9
            break;
    }
    return ret;
}

bool CurlEasyHandleWrapper::setPostContent(const std::string& fieldName, const std::string& payload) {
    CURLFORMcode ret = curl_formadd(
        &m_post,
        &m_lastPost,
        CURLFORM_COPYNAME,
        fieldName.c_str(),
        CURLFORM_COPYCONTENTS,
        payload.c_str(),
        CURLFORM_CONTENTTYPE,
        JSON_MIME_TYPE.c_str(),
        CURLFORM_CONTENTHEADER,
        m_postHeaders,
        CURLFORM_END);
    if (ret) {
        ACSDK_ERROR(LX("setPostContentFailed")
                        .d("reason", "curlFailure")
                        .d("method", "curl_formadd")
                        .d("fieldName", fieldName)
                        .sensitive("content", payload)
                        .d("curlFormCode", ret));

        return false;
    }
    return true;
}

bool CurlEasyHandleWrapper::setTransferTimeout(const long timeoutSeconds) {
    return setopt(CURLOPT_TIMEOUT, timeoutSeconds);
}

bool CurlEasyHandleWrapper::addPostStream(const std::string& fieldName, void* userData) {
    CURLFORMcode ret = curl_formadd(
        &m_post,
        &m_lastPost,
        CURLFORM_COPYNAME,
        fieldName.c_str(),
        CURLFORM_STREAM,
        userData,
        CURLFORM_CONTENTTYPE,
        OCTET_MIME_TYPE.c_str(),
        CURLFORM_END);
    if (ret) {
        ACSDK_ERROR(LX("setPostStreamFailed")
                        .d("reason", "curlFailure")
                        .d("method", "curl_formadd")
                        .d("fieldName", fieldName)
                        .d("curlFormCode", ret));
        return false;
    }
    return true;
}

bool CurlEasyHandleWrapper::setPostData(const std::string& data) {
    return setopt(CURLOPT_POSTFIELDS, data.c_str());
}

bool CurlEasyHandleWrapper::setConnectionTimeout(const std::chrono::seconds timeoutSeconds) {
    return setopt(CURLOPT_CONNECTTIMEOUT, timeoutSeconds.count());
}

bool CurlEasyHandleWrapper::setWriteCallback(CurlCallback callback, void* userData) {
<<<<<<< HEAD
    return setopt(CURLOPT_WRITEFUNCTION, callback) && (userData == nullptr || setopt(CURLOPT_WRITEDATA, userData));
}

bool CurlEasyHandleWrapper::setHeaderCallback(CurlCallback callback, void* userData) {
    return setopt(CURLOPT_HEADERFUNCTION, callback) && (userData == nullptr || setopt(CURLOPT_HEADERDATA, userData));
}

bool CurlEasyHandleWrapper::setReadCallback(CurlCallback callback, void* userData) {
    return setopt(CURLOPT_READFUNCTION, callback) && (userData == nullptr || setopt(CURLOPT_READDATA, userData));
=======
    return setopt(CURLOPT_WRITEFUNCTION, callback) && (!userData || setopt(CURLOPT_WRITEDATA, userData));
}

bool CurlEasyHandleWrapper::setHeaderCallback(CurlCallback callback, void* userData) {
    return setopt(CURLOPT_HEADERFUNCTION, callback) && (!userData || setopt(CURLOPT_HEADERDATA, userData));
}

bool CurlEasyHandleWrapper::setReadCallback(CurlCallback callback, void* userData) {
    return setopt(CURLOPT_READFUNCTION, callback) && (!userData || setopt(CURLOPT_READDATA, userData));
}

bool CurlEasyHandleWrapper::setDebugCallback(CurlDebugCallback callback, void* userData) {
#ifdef ACSDK_EMIT_SENSITIVE_LOGS
    return setopt(CURLOPT_VERBOSE, 1L) && setopt(CURLOPT_DEBUGFUNCTION, callback) &&
           (!userData || setopt(CURLOPT_DEBUGDATA, userData));
#else
    return false;
#endif
}

std::string CurlEasyHandleWrapper::urlEncode(const std::string& in) const {
    std::string result;
    auto temp = curl_easy_escape(m_handle, in.c_str(), 0);
    if (temp) {
        result = temp;
        curl_free(temp);
    }
    return result;
>>>>>>> bc340bf9
}

void CurlEasyHandleWrapper::cleanupResources() {
    if (m_requestHeaders) {
        curl_slist_free_all(m_requestHeaders);
        m_requestHeaders = nullptr;
    }

    if (m_postHeaders) {
        curl_slist_free_all(m_postHeaders);
        m_postHeaders = nullptr;
    }

    if (m_post) {
        curl_formfree(m_post);
        m_post = nullptr;
        m_lastPost = nullptr;
    }
}

bool CurlEasyHandleWrapper::setDefaultOptions() {
    if (prepareForTLS(m_handle)) {
        /*
         * The documentation from libcurl recommends setting CURLOPT_NOSIGNAL to 1 for multi-threaded applications.
         * https://curl.haxx.se/libcurl/c/threadsafe.html
         */
        return setopt(CURLOPT_NOSIGNAL, 1);
    }
    ACSDK_ERROR(LX("setDefaultOptions").d("reason", "prepareForTLS failed"));
    curl_easy_cleanup(m_handle);
    m_handle = nullptr;
    return false;
}

long CurlEasyHandleWrapper::getHTTPResponseCode() {
    long http_code = 0;
    curl_easy_getinfo(m_handle, CURLINFO_RESPONSE_CODE, &http_code);

    return http_code;
}

CURLcode CurlEasyHandleWrapper::perform() {
    if (!isValid()) {
        return CURLcode::CURLE_FAILED_INIT;
    }
    return curl_easy_perform(m_handle);
}

}  // namespace libcurlUtils
}  // namespace utils
}  // namespace avsCommon
}  // namespace alexaClientSDK<|MERGE_RESOLUTION|>--- conflicted
+++ resolved
@@ -46,12 +46,8 @@
         m_handle{curl_easy_init()},
         m_requestHeaders{nullptr},
         m_postHeaders{nullptr},
-<<<<<<< HEAD
-        m_post{nullptr} {
-=======
         m_post{nullptr},
         m_lastPost{nullptr} {
->>>>>>> bc340bf9
     if (m_handle == nullptr) {
         ACSDK_ERROR(LX("CurlEasyHandleWrapperFailed").d("reason", "curl_easy_init failed"));
     } else {
@@ -147,12 +143,9 @@
             break;
         case TransferType::kPOST:
             ret = setopt(CURLOPT_HTTPPOST, m_post);
-<<<<<<< HEAD
-=======
             break;
         case TransferType::kPUT:
             ret = setopt(CURLOPT_UPLOAD, 1L);
->>>>>>> bc340bf9
             break;
     }
     return ret;
@@ -219,17 +212,6 @@
 }
 
 bool CurlEasyHandleWrapper::setWriteCallback(CurlCallback callback, void* userData) {
-<<<<<<< HEAD
-    return setopt(CURLOPT_WRITEFUNCTION, callback) && (userData == nullptr || setopt(CURLOPT_WRITEDATA, userData));
-}
-
-bool CurlEasyHandleWrapper::setHeaderCallback(CurlCallback callback, void* userData) {
-    return setopt(CURLOPT_HEADERFUNCTION, callback) && (userData == nullptr || setopt(CURLOPT_HEADERDATA, userData));
-}
-
-bool CurlEasyHandleWrapper::setReadCallback(CurlCallback callback, void* userData) {
-    return setopt(CURLOPT_READFUNCTION, callback) && (userData == nullptr || setopt(CURLOPT_READDATA, userData));
-=======
     return setopt(CURLOPT_WRITEFUNCTION, callback) && (!userData || setopt(CURLOPT_WRITEDATA, userData));
 }
 
@@ -256,9 +238,7 @@
     if (temp) {
         result = temp;
         curl_free(temp);
-    }
     return result;
->>>>>>> bc340bf9
 }
 
 void CurlEasyHandleWrapper::cleanupResources() {
