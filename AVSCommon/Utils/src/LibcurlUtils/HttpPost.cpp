--- conflicted
+++ resolved
@@ -45,10 +45,6 @@
     return nullptr;
 }
 
-<<<<<<< HEAD
-bool HttpPost::addHTTPHeader(const std::string& header) {
-    return m_curl.addHTTPHeader(header);
-=======
 long HttpPost::doPost(
     const std::string& url,
     const std::string& data,
@@ -57,8 +53,6 @@
     auto response = doPost(url, {}, data, timeout);
     body = response.body;
     return response.code;
-}
-
 HTTPResponse HttpPost::doPost(
     const std::string& url,
     const std::vector<std::string> headerLines,
@@ -66,7 +60,6 @@
     std::chrono::seconds timeout) {
     auto encodedData = buildPostData(data);
     return doPost(url, headerLines, encodedData, timeout);
->>>>>>> bc340bf9
 }
 
 HTTPResponse HttpPost::doPost(
@@ -83,17 +76,11 @@
         return HTTPResponse();
     }
 
-<<<<<<< HEAD
-    if (!m_curl.setTransferTimeout(static_cast<long>(timeout.count())) || !m_curl.setURL(url) ||
-        !m_curl.setPostData(data) || !m_curl.setWriteCallback(staticWriteCallbackLocked, &body)) {
-        return HTTPResponseCode::HTTP_RESPONSE_CODE_UNDEFINED;
-=======
     for (auto line : headerLines) {
         if (!m_curl.addHTTPHeader(line)) {
             ACSDK_ERROR(LX("doPostFailed").d("reason", "unableToAddHttpHeader"));
             return HTTPResponse();
         }
->>>>>>> bc340bf9
     }
 
     auto curlHandle = m_curl.getCurlHandle();
@@ -104,39 +91,23 @@
                         .d("reason", "curl_easy_performFailed")
                         .d("result", result)
                         .d("error", curl_easy_strerror(result)));
-<<<<<<< HEAD
-        body.clear();
-        return HTTPResponseCode::HTTP_RESPONSE_CODE_UNDEFINED;
-    }
-
-    long responseCode = 0;
-    result = curl_easy_getinfo(curlHandle, CURLINFO_RESPONSE_CODE, &responseCode);
-=======
         return HTTPResponse();
     }
 
     result = curl_easy_getinfo(curlHandle, CURLINFO_RESPONSE_CODE, &response.code);
->>>>>>> bc340bf9
     if (result != CURLE_OK) {
         ACSDK_ERROR(LX("doPostFailed")
                         .d("reason", "curl_easy_getinfoFailed")
                         .d("property", "CURLINFO_RESPONSE_CODE")
                         .d("result", result)
                         .d("error", curl_easy_strerror(result)));
-<<<<<<< HEAD
-        body.clear();
-        return HTTPResponseCode::HTTP_RESPONSE_CODE_UNDEFINED;
-=======
         return HTTPResponse();
->>>>>>> bc340bf9
     } else {
         ACSDK_DEBUG5(LX("doPostSucceeded").d("code", response.code));
         return response;
     }
 }
 
-<<<<<<< HEAD
-=======
 std::string HttpPost::buildPostData(const std::vector<std::pair<std::string, std::string>>& data) const {
     std::stringstream dataStream;
 
@@ -148,9 +119,6 @@
     }
 
     return dataStream.str();
-}
-
->>>>>>> bc340bf9
 size_t HttpPost::staticWriteCallbackLocked(char* ptr, size_t size, size_t nmemb, void* userdata) {
     if (!userdata) {
         ACSDK_ERROR(LX("staticWriteCallbackFailed").d("reason", "nullUserData"));
