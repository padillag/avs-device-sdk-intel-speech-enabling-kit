--- conflicted
+++ resolved
@@ -34,9 +34,6 @@
 /// LIBCURL based implementation of HttpPostInterface.
 class HttpPost : public HttpPostInterface {
 public:
-<<<<<<< HEAD
-    /// HttpPost destructor
-=======
     /**
      * Create a new HttpPost instance, passing ownership of the new instance on to the caller.
      *
@@ -47,7 +44,6 @@
     /**
      * HttpPost destructor
      */
->>>>>>> bc340bf9
     ~HttpPost() = default;
 
     /**
@@ -65,25 +61,8 @@
      */
     HttpPost& operator=(const HttpPost& rhs) = delete;
 
-<<<<<<< HEAD
-    /**
-     * Create a new HttpPost instance, passing ownership of the new instance on to the caller.
-     *
-     * @return Retruns an std::unique_ptr to the new HttpPost instance, or @c nullptr of the operation failed.
-     */
-    static std::unique_ptr<HttpPost> create();
+    long doPost(const std::string& url, const std::string& data, std::chrono::seconds timeout, std::string& body)
 
-    bool addHTTPHeader(const std::string& header) override;
-
-    long doPost(const std::string& url, const std::string& data, std::chrono::seconds timeout, std::string& body)
-        override;
-
-private:
-    /**
-     * Default HttpPost constructor.
-     */
-    HttpPost() = default;
-=======
     long doPost(const std::string& url, const std::string& data, std::chrono::seconds timeout, std::string& body)
         override;
 
@@ -98,21 +77,14 @@
         const std::vector<std::string> headerLines,
         const std::string& data,
         std::chrono::seconds timeout) override;
-
 private:
-    /**
      * Default HttpPost constructor.
-     */
     HttpPost() = default;
-
-    /**
      * Build POST data from a vector of key value pairs.
-     *
      * @param data Vector of key, value pairs from which to build the POST data.
      * @return
      */
     std::string buildPostData(const std::vector<std::pair<std::string, std::string>>& data) const;
->>>>>>> bc340bf9
 
     /**
      * Callback function used to accumulate the body of the HTTP Post response
