--- conflicted
+++ resolved
@@ -43,11 +43,7 @@
      */
     std::unique_ptr<avsCommon::utils::HTTPContent> getContent(
         FetchOptions option,
-<<<<<<< HEAD
-        std::shared_ptr<avsCommon::avs::attachment::AttachmentWriter> writer) override;
-=======
         std::shared_ptr<avsCommon::avs::attachment::AttachmentWriter> writer = nullptr) override;
->>>>>>> bc340bf9
 
     /*
      * Destructor.
