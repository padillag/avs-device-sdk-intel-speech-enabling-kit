/*
 * Copyright 2017-2018 Amazon.com, Inc. or its affiliates. All Rights Reserved.
 *
 * Licensed under the Apache License, Version 2.0 (the "License").
 * You may not use this file except in compliance with the License.
 * A copy of the License is located at
 *
 *     http://aws.amazon.com/apache2.0/
 *
 * or in the "license" file accompanying this file. This file is distributed
 * on an "AS IS" BASIS, WITHOUT WARRANTIES OR CONDITIONS OF ANY KIND, either
 * express or implied. See the License for the specific language governing
 * permissions and limitations under the License.
 */

#ifndef ALEXA_CLIENT_SDK_AVSCOMMON_UTILS_INCLUDE_AVSCOMMON_UTILS_TIMING_TIMEUTILS_H_
#define ALEXA_CLIENT_SDK_AVSCOMMON_UTILS_INCLUDE_AVSCOMMON_UTILS_TIMING_TIMEUTILS_H_

<<<<<<< HEAD
#include <ctime>
#include <string>
=======
#include <chrono>
#include <ctime>
#include <string>
#include <sys/time.h>
>>>>>>> bc340bf9

#include "AVSCommon/Utils/RetryTimer.h"
#include "AVSCommon/Utils/Timing/SafeCTimeAccess.h"

namespace alexaClientSDK {
namespace avsCommon {
namespace utils {
namespace timing {

/**
 * Class used to safely access the time utilities.
 */
class TimeUtils {
public:
    /**
     * Constructor.
     */
    TimeUtils();

    /**
     * Convert tm struct to time_t in UTC time
     *
     * This function is needed because mktime uses the current timezone. Hence, we calculate the current timezone
     * difference, and adjust the converted time.
     *
     * @param utcTm time to be converted. This should be in UTC time
     * @param[out] ret The converted UTC time to time_t
     * @return Whether the conversion was successful.
     */
    bool convertToUtcTimeT(const std::tm* utcTm, std::time_t* ret);

    /**
     * This function converts a string representing time, encoded in the ISO-8601 format, to what is commonly
     * known as Unix time (epoch).
     *
     * For completeness, the expected format of the input string is as follows:
     *
     * YYYY-MM-DDTHH:MM:SS+0000
     *
     * Where (in order of listing) :
     * Y means year
     * M means month
     * D means day
     * H means hour
     * M means minute
     * S means second
     *
     * So, for example:
     *
     * 1986-08-08T21:30:00+0000
     *
     * means the year 1986, August 8th, 9:30pm.
     *
     * @param timeString The time string, formatted as described above.
     * @param[out] unixTime The converted time into Unix epoch time.
     * @return Whether the conversion was successful.
     */
    bool convert8601TimeStringToUnix(const std::string& timeString, int64_t* unixTime);

    /**
     * Gets the current time in Unix epoch time, as a 64 bit integer.
     *
     * @param[out] currentTime The current time in Unix epoch time, as a 64 bit integer.
     * @return Whether the get time was successful.
     */
    bool getCurrentUnixTime(int64_t* currentTime);

    /**
<<<<<<< HEAD
     * Convert timeval struct to a ISO 8601 RFC 3339 date-time string.  This follows these specifications:
=======
     * Convert timepoint to a ISO 8601 RFC 3339 date-time string.  This follows these specifications:
>>>>>>> bc340bf9
     *   - https://tools.ietf.org/html/rfc3339
     *
     * The end result will look like "1970-01-01T00:00:00.000Z"
     *
<<<<<<< HEAD
     * @param t The time from the Unix epoch to convert.
     * @param[out] iso8601TimeString The resulting time string.
     * @return True, if successful, false otherwise.
     */
    bool convertTimeToUtcIso8601Rfc3339(const struct timeval& t, std::string* iso8601TimeString);
=======
     * @param tp The timepoint from which to convert.
     * @param[out] iso8601TimeString The resulting time string.
     * @return True, if successful, false otherwise.
     */
    bool convertTimeToUtcIso8601Rfc3339(
        const std::chrono::high_resolution_clock::time_point& tp,
        std::string* iso8601TimeString);
>>>>>>> bc340bf9

private:
    /**
     * Calculate localtime offset in std::time_t.
     *
     * In order to calculate the timezone offset, we call gmtime and localtime giving the same arbitrary time point.
     * Then, we convert them back to time_t and calculate the conversion difference. The arbitrary time point is 24
     * hours past epoch, so we don't have to deal with negative time_t values.
     *
     * This function uses non-threadsafe time functions. Thus, it is important to use the SafeCTimeAccess class.
     *
     * @param[out] ret Required pointer to object where the result will be saved.
     * @return Whether it succeeded to calculate the localtime offset.
     */
    bool localtimeOffset(std::time_t* ret);

    /// Object used to safely access the system ctime functions.
    std::shared_ptr<SafeCTimeAccess> m_safeCTimeAccess;
};

}  // namespace timing
}  // namespace utils
}  // namespace avsCommon
}  // namespace alexaClientSDK

#endif  // ALEXA_CLIENT_SDK_AVSCOMMON_UTILS_INCLUDE_AVSCOMMON_UTILS_TIMING_TIMEUTILS_H_<|MERGE_RESOLUTION|>--- conflicted
+++ resolved
@@ -16,15 +16,10 @@
 #ifndef ALEXA_CLIENT_SDK_AVSCOMMON_UTILS_INCLUDE_AVSCOMMON_UTILS_TIMING_TIMEUTILS_H_
 #define ALEXA_CLIENT_SDK_AVSCOMMON_UTILS_INCLUDE_AVSCOMMON_UTILS_TIMING_TIMEUTILS_H_
 
-<<<<<<< HEAD
-#include <ctime>
-#include <string>
-=======
 #include <chrono>
 #include <ctime>
 #include <string>
 #include <sys/time.h>
->>>>>>> bc340bf9
 
 #include "AVSCommon/Utils/RetryTimer.h"
 #include "AVSCommon/Utils/Timing/SafeCTimeAccess.h"
@@ -93,22 +88,11 @@
     bool getCurrentUnixTime(int64_t* currentTime);
 
     /**
-<<<<<<< HEAD
-     * Convert timeval struct to a ISO 8601 RFC 3339 date-time string.  This follows these specifications:
-=======
      * Convert timepoint to a ISO 8601 RFC 3339 date-time string.  This follows these specifications:
->>>>>>> bc340bf9
      *   - https://tools.ietf.org/html/rfc3339
      *
      * The end result will look like "1970-01-01T00:00:00.000Z"
      *
-<<<<<<< HEAD
-     * @param t The time from the Unix epoch to convert.
-     * @param[out] iso8601TimeString The resulting time string.
-     * @return True, if successful, false otherwise.
-     */
-    bool convertTimeToUtcIso8601Rfc3339(const struct timeval& t, std::string* iso8601TimeString);
-=======
      * @param tp The timepoint from which to convert.
      * @param[out] iso8601TimeString The resulting time string.
      * @return True, if successful, false otherwise.
@@ -116,7 +100,6 @@
     bool convertTimeToUtcIso8601Rfc3339(
         const std::chrono::high_resolution_clock::time_point& tp,
         std::string* iso8601TimeString);
->>>>>>> bc340bf9
 
 private:
     /**
