--- conflicted
+++ resolved
@@ -122,12 +122,7 @@
 inline std::ostream& operator<<(std::ostream& stream, const AuthObserverInterface::Error& error) {
     switch (error) {
         case AuthObserverInterface::Error::SUCCESS:
-<<<<<<< HEAD
-            stream << "SUCCESS";
-            break;
-=======
             return stream << "SUCCESS";
->>>>>>> bc340bf9
         case AuthObserverInterface::Error::UNKNOWN_ERROR:
             return stream << "UNKNOWN_ERROR";
         case AuthObserverInterface::Error::AUTHORIZATION_FAILED:
