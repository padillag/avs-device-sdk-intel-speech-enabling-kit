add_definitions("-DACSDK_LOG_MODULE=sqliteStorage")
add_library(SQLiteStorage SHARED
        SQLiteDatabase.cpp
<<<<<<< HEAD
=======
        SQLiteMiscStorage.cpp
>>>>>>> bc340bf9
        SQLiteStatement.cpp
        SQLiteUtils.cpp)

set(PKG_CONFIG_USE_CMAKE_PREFIX_PATH ON)
find_package(PkgConfig)
pkg_check_modules(SQLITE REQUIRED sqlite3)

target_include_directories(SQLiteStorage PUBLIC
        "${AVSCommon_INCLUDE_DIRS}"
        "${SQLiteStorage_SOURCE_DIR}/include"
        "${SQLITE_INCLUDE_DIRS}")

target_link_libraries(SQLiteStorage AVSCommon "${SQLITE_LDFLAGS}")

# install target
asdk_install()<|MERGE_RESOLUTION|>--- conflicted
+++ resolved
@@ -1,10 +1,7 @@
 add_definitions("-DACSDK_LOG_MODULE=sqliteStorage")
 add_library(SQLiteStorage SHARED
         SQLiteDatabase.cpp
-<<<<<<< HEAD
-=======
         SQLiteMiscStorage.cpp
->>>>>>> bc340bf9
         SQLiteStatement.cpp
         SQLiteUtils.cpp)
 
