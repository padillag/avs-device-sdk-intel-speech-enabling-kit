## ChangeLog

<<<<<<< HEAD
=======
### v1.8.1 released 07/09/2018:

**Enhancements**

* Added support for adjustment of alert volume.
* Added support for deletion of multiple alerts.
* The following `SpeakerInterface::Type` enumeration values have changed:
  * `AVS_SYNCED` is now `AVS_SPEAKER_VOLUME`.
  * `LOCAL` is now `AVS_ALERTS_VOLUME`.

**Known Issues**
* The `ACL` may encounter issues if audio attachments are received but not consumed.
* `SpeechSynthesizerState` currently uses `GAINING_FOCUS` and `LOSING_FOCUS` as a workaround for handling intermediate state. These states may be removed in a future release.
* The Alexa app doesn't always indicate when a device is successfully connected via Bluetooth.
* Connecting a product to streaming media via Bluetooth will sometimes stop media playback within the source application. Resuming playback through the source application or toggling next/previous will correct playback.
* When a source device is streaming silence via Bluetooth, the Alexa companion app indicates that audio content is streaming.
* The Bluetooth agent assumes that the Bluetooth adapter is always connected to a power source. Disconnecting from a power source during operation is not yet supported.
* On some products, interrupted Bluetooth playback may not resume if other content is locally streamed.
* On Raspberry Pi, when streaming audio via Bluetooth, sometimes the audio stream stutters.

### v1.8.0 released 06/27/2018:

**Enhancements**

* Added local stop functionality. This allows a user to stop an active function, such as an alert or timer, by uttering "Alexa, stop" when an Alexa-enabled product is *offline*.
* Alerts in the background now stream in 10 sec intervals, rather than continuously.
* Added support for France to the sample app.
* Updated the ACL MIME type for sending JSON to AVS from `"text/json"` to `"application/json"`.
* `friendlyName` can now be updated for `BlueZ` implementations of `BlueZBluetoothDevice` and `BlueZHostController`.

**Bug Fixes**
* Fixed an issue where the Bluetooth agent didn't clear user data upon reset, including paired devices and the `uuidMapping` table.
* Fixed `MediaPlayer` threading issues. Now each instance has it's own `glib` main loop thread, rather than utilizing the default main context worker thread.
* Fixed segmentation fault issues that occurred when certain static initializers needed to be initialized in a certain order, but the order wasn't defined.

**Known Issues**
* The `ACL` may encounter issues if audio attachments are received but not consumed.
* `SpeechSynthesizerState` currently uses `GAINING_FOCUS` and `LOSING_FOCUS` as a workaround for handling intermediate state. These states may be removed in a future release.
* The Alexa app doesn't always indicate when a device is successfully connected via Bluetooth.
* Connecting a product to streaming media via Bluetooth will sometimes stop media playback within the source application. Resuming playback through the source application or toggling next/previous will correct playback.
* When a source device is streaming silence via Bluetooth, the Alexa companion app indicates that audio content is streaming.
* The Bluetooth agent assumes that the Bluetooth adapter is always connected to a power source. Disconnecting from a power source during operation is not yet supported.
* On some products, interrupted Bluetooth playback may not resume if other content is locally streamed.
* On Raspberry Pi, when streaming audio via Bluetooth, sometimes the audio stream stutters.
* On Raspberry Pi, `BlueALSA` must be terminated each time the device boots. See [Raspberry Pi Quick Start Guide](https://github.com/alexa/avs-device-sdk/wiki/Raspberry-Pi-Quick-Start-Guide-with-Script#bluetooth) for more information.

### v1.7.1 released 05/04/2018:

**Enhancements**
* Added the Bluetooth interface, which manages the Bluetooth connection between Alexa-enabled products and peer devices. This release supports `A2DP-SINK` and `AVRCP` profiles. **Note**: Bluetooth is optional and is currently limited to Raspberry Pi and Linux platforms.
* Added new [Bluetooth dependencies](https://github.com/alexa/avs-device-sdk/wiki/Dependencies#bluetooth-dependencies) for Linux and Raspberry Pi.
* Device Capability Framework (`DCF`) renamed to `Capabilities`.
* Updated the non-CBL client ID error message to be more specific.
* Updated the sample app to enter a limited interaction mode after an unrecoverable error.

**Bug Fixes**
* [Issue 597](https://github.com/alexa/avs-device-sdk/issues/597) - Fixed a bug where the sample app did not respond to locale change settings.   
* Fixed issue where GStreamer 1.14 `MediaPlayerTest` failed on Windows.
* Fixed an issue where a segmentation fault was triggered after unrecoverable error handling.

**Known Issues**
* The `ACL` may encounter issues if audio attachments are received but not consumed.
* `SpeechSynthesizerState` currently uses `GAINING_FOCUS` and `LOSING_FOCUS` as a workaround for handling intermediate state. These states may be removed in a future release.
* The Alexa app doesn't always indicate when a device is successfully connected via Bluetooth.
* Connecting a product to streaming media via Bluetooth will sometimes stop media playback within the source application. Resuming playback through the source application or toggling next/previous will correct playback.
* When streaming silence via Bluetooth, the Alexa companion app will sometimes indicate that media content is streaming.
* The Bluetooth agent assumes that the Bluetooth adapter is always connected to a power source. Disconnecting from a power source during operation is not yet supported.
* On some products, interrupted Bluetooth playback may not resume if other content is locally streamed.
* When streaming content via Bluetooth, under certain conditions playback will fail to resume and the sample app hangs on exit. This is due to a conflict between the `GStreamer` pipeline and the Bluetooth agent.
* On Raspberry Pi, when streaming audio via Bluetooth, sometimes the audio stream stutters.
* On Raspberry Pi, `BlueALSA` must be terminated each time the device boots. See [Raspberry Pi Quick Start Guide](https://github.com/alexa/avs-device-sdk/wiki/Raspberry-Pi-Quick-Start-Guide-with-Script#bluetooth) for more information.

### v1.7.0 released 04/18/2018:

**Enhancements**
* `AuthDelegate` and `AuthServer.py` have been replaced by `CBLAUthDelegate`, which uses Code Based Linking for authorization.
* Added new properties to `AlexaClientSDKConfig`:
  * [`cblAuthDelegate`](https://github.com/alexa/avs-device-sdk/blob/master/Integration/AlexaClientSDKConfig.json#L2) - This object specifies parameters for `CBLAuthDelegate`.
  * [`miscDatabase`](https://github.com/alexa/avs-device-sdk/blob/master/Integration/AlexaClientSDKConfig.json#L34) - A generic key/value database to be used by various components.
  * [`dcfDelegate`](https://github.com/alexa/avs-device-sdk/blob/master/Integration/AlexaClientSDKConfig.json#L17) - This object specifies parameters for `DCFDelegate`. Within this object, values were added for `endpoint` and `overridenDcfPublishMessageBody`. `endpoint` is the endpoint for the Capabilities API. `overridenDcfPublishMessageBody`is the message that is sent to the Capabilities API. **Note**: Values in the `dcfDelegate` object will only work in `DEBUG` builds.
  * [`deviceInfo`](https://github.com/alexa/avs-device-sdk/blob/master/Integration/AlexaClientSDKConfig.json#L9) - Specifies device-identifying information for use by the Capabilities API and `CBLAuthDelegate`.  
* Updated Directive Sequencer to support wildcard directive handlers. This allows a handler for a given AVS interface to register at the namespace level, rather than specifying the names of all directives within a given namespace.  
* Updated the Raspberry Pi installation script to include `alsasink` in `AlexaClientSDKConfig`.  
* Added `audioSink` as a configuration option. This allows users to override the audio sink element used in `Gstreamer`.
* Added an interface for monitoring internet connection status: `InternetConnectionMonitorInterface.h`.  
* The Alexa Communications Library (ACL) is no longer required to wait until authorization has succeeded before attempting to connect to AVS. Instead, `HTTP2Transport` handles waiting for authorization to complete.  
* Device capabilities can now be sent for each capability interface using the Capabilities API.  
* The sample app has been updated to send Capabilities API messages, which are automatically sent when the sample app starts. **Note**: A successful call to the Capabilities API must occur before a connection with AVS is established.  
* The SDK now supports HTTP PUT messages.
* Added support for opt-arg style arguments and multiple configuration files. Now, the sample app can be invoked by either of these commands: `SampleApp <configfile> <debuglevel>` OR `SampleApp -C file1 -C file2 ... -L loglevel`.

**Bug Fixes**
* Fixed Issues [447](https://github.com/alexa/avs-device-sdk/issues/447) and [553](https://github.com/alexa/avs-device-sdk/issues/553).  
* Fixed the `AttachmentRenderSource`'s handling of `BLOCKING` `AttachmentReaders`.  
* Updated the `Logger` implementation to be more resilient to `nullptr` string inputs.  
* Fixed a `TimeUtils` utility-related compile issue.  
* Fixed a bug in which alerts failed to activate if the system was restarted without network connection.  
* Fixed Android 64-bit build failure issue.  

**Known Issues**
* The `ACL` may encounter issues if audio attachments are received but not consumed.
* `SpeechSynthesizerState` currently uses `GAINING_FOCUS` and `LOSING_FOCUS` as a workaround for handling intermediate state. These states may be removed in a future release.
* Some ERROR messages may be printed during start-up even if initialization proceeds normally and successfully.
* If an unrecoverable authorization error is encountered the sample app may crash on shutdown.
* If a non-CBL `clientId` is included in the `deviceInfo` section of `AlexaClientSDKConfig.json`, the error will be reported as an unrecoverable authorization error, rather than a more specific error.


>>>>>>> bc340bf9
### [1.6.0] - 2018-03-08

**Enhancements**
* `rapidJson` is now included with "make install".
* Updated the `TemplateRuntimeObserverInterface` to support clearing of `displayCards`.
* Added Windows SDK support, along with an installation script (MinGW-w64).
* Updated `ContextManager` to ignore context reported by a state provider.
* The `SharedDataStream` object is now associated by playlist, rather than by URL.
* Added the `RegistrationManager` component. Now, when a user logs out all persistent user-specific data is cleared from the SDK. The log out functionality can be exercised in the sample app with the new command: `k`.

**Bug Fixes**
* [Issue 400](https://github.com/alexa/avs-device-sdk/issues/400) Fixed a bug where the alert reminder did not iterate as intended after loss of network connection.
* [Issue 477](https://github.com/alexa/avs-device-sdk/issues/477) Fixed a bug in which Alexa's weather response was being truncated.
* Fixed an issue in which there were reports of instability related to the Sensory engine. To correct this, the `portAudio` [`suggestedLatency`](https://github.com/alexa/avs-device-sdk/blob/master/Integration/AlexaClientSDKConfig.json#L62) value can now be configured.

**Known Issues**
* The `ACL` may encounter issues if audio attachments are received but not consumed.
* `SpeechSynthesizerState` currently uses `GAINING_FOCUS` and `LOSING_FOCUS` as a workaround for handling intermediate state. These states may be removed in a future release.
* Music playback doesn't immediately stop when a user barges-in on iHeartRadio.
* The Windows sample app hangs on exit.
* GDB receives a `SIGTRAP` when troubleshooting the Windows sample app.
* `make integration` doesn't work on Windows. Integration tests will need to be run individually.

### [1.5.0] - 2018-02-12

**Enhancements**
* Added the `ExternalMediaPlayer` Capability Agent. This allows playback from music providers that control their own playback queue. Example: Spotify.
* Added support for AU and NZ to the `SampleApp`.
* Firmware version can now be sent to Alexa via the `SoftwareInfo` event. The firmware version is specified in the config file under the `sampleApp` object as an integer value named [`firmwareVersion`](https://github.com/alexa/avs-device-sdk/blob/master/Integration/AlexaClientSDKConfig.json#L52).
* The new `f` command was added to the `SampleApp` which allows the firmware version to be updated at run-time.
* Optional configuration changes have been introduced. Now a [default log level](https://github.com/alexa/avs-device-sdk/blob/master/Integration/AlexaClientSDKConfig.json#L93) can be set for `ACSDK_LOG_MODULE` components, globally or individually. This value is specified under a new root level configuration object called `logger`, and the value itself is named `logLevel`. This allows you to limit the degree of logging to that default value, such as `ERROR`or `INFO`.

**Bug Fixes**
* Fixed bug where `AudioPlayer` progress reports were not being sent, or were being sent incorrectly.
* [Issue 408](https://github.com/alexa/avs-device-sdk/issues/408) - Irrelevant code related to `UrlSource` was removed from the `GStreamer-based MediaPlayer` implementation.
* The `TZ` variable no longer needs to be set to `UTC` when building the `SampleApp`.
* Fixed a bug where `CurlEasyHandleWrapper` logged unwanted data on failure conditions.
* Fixed a bug to improve `SIGPIPE` handling.
* Fixed a bug where the filename and classname were mismatched. Changed `UrlToAttachmentConverter.h` to `UrlContentToAttachmentConverter.h`,and `UrlToAttachmentConverter.cpp` to `UrlContentToAttachmentConverter.cpp`.  
* Fixed a bug where after muting and then un-muting the GStreamer-based `MediaPlayer` implementation, the next item in queue would play instead of continuing playback of the originally muted item.  

**Known Issues**
* The `ACL` may encounter issues if audio attachments are received but not consumed.
* Display Cards for Kindle don't render.  
* `SpeechSynthesizerState` currently uses `GAINING_FOCUS` and `LOSING_FOCUS` as a workaround for handling intermediate state. These states may be removed in a future release.
* Music playback doesn't immediately stop when a user barges-in on iHeartRadio.

### [1.4.0] - 2018-01-12

**Enhancements**
* Added the Notifications Capability Agent. This allows a client to receive notification indicators from Alexa.
* Added support for the `SoftwareInfo` event. This code is triggered in the `SampleApp` by providing a positive decimal integer as the "firmwareVersion" value in "sampleApp" object of the `AlexaClientSDKConfig.json`. The reported firmware version can be updated after starting the `SampleApp` by calling `SoftwareInfoSender::setFirmwareVersion()`. This code path can be exercised in the `SampleApp` with the new command: `f`.
* Added unit tests for Alerts.
* The GStreamer-based pipeline allows for the configuration of `MediaPlayer` output based on information provided in `Config`.
* Playlist streaming now uses a `BLOCKING` writer, which improves streaming efficiency.

**Bug Fixes**
* Fixed bug where `SpeechSynthesizer` would not stop playback when a state change timeout was encountered.
* Fixed the `SampleApplication` destructor to avoid segfaults if the object is not constructed correctly.
* Fixed bug where `AudioPlayer` would erroneously call `executeStop()` in `cancelDirective()`.
* [Issue 396](https://github.com/alexa/avs-device-sdk/issues/396) - Fixed bug for compilation error with GCC7 in `AVSCommon/SDKInterfaces/include/AVSCommon/SDKInterfaces/Audio/AlertsAudioFactoryInterface.h`
* [Issue 384](https://github.com/alexa/avs-device-sdk/issues/384) - Fixed bug that caused `AuthServer.py` to crash.
* Fixed bug where a long delay was encountered after pausing and resuming a large Audible chapter.
* Fixed bug that caused named timers and reminders to loop for an additional `loopCount` .
* Fixed memory corruption bug in `MessageInterpreter`.
* Fixed illegal memory accesses in `MediaPlayer` logging.

**Known Issues**
* The `ACL` may encounter issues if audio attachments are received but not consumed.
* Display Cards for Kindle don't render.
* If using the GStreamer-based `MediaPlayer` implementation, after muting and un-muting an audio item, the next item in the queue will begin playing rather than continuing playback of the originally muted audio item.
* `SpeechSynthesizerState` currently uses `GAINING_FOCUS` and `LOSING_FOCUS` as a workaround for handling intermediate state. These states may be removed in a future release.
* Music playback doesn't immediately stop when a user barges-in on iHeartRadio.

### [1.3.0] - 2017-12-08

* **Enhancements**
  * ContextManager now passes the namespace/name of the desired state to StateProviderInterface::provideState().  This is helpful when a single StateProvider object provides multiple states, and needs to know which one ContextManager is asking for.
  * The mime parser was hardened against duplicate boundaries.
  * Added functionality to add and remove AudioPlayer observers to the DefaultClient.
  * Unit tests for Alerts were added.
  * Added en-IN, en-CA and ja-JP to the SampleApp locale selection menu.
  * Added default alert and timer audio data to the SDK SampleApp.  There is no longer a requirement to download these audio files and configure them in the json configuration file.
  * Added support in SDS Reader and AttachmentReader for seeking into the future.  This allows a reader to move to an index which has not yet arrived in the SDS and poll/block until it arrives.
  * Added support for blocking Writers in the SharedDataStream class.
  * Changed the default status code sent by MessageRequestObserverInterface::onSendCompleted() to SERVER_OTHER_ERROR, and mapped HTTP code 500 to SERVER_INTERNAL_ERROR_V2.
  * Added support for parsing stream duration out of playlists.
  * Added a configuration option ("sampleApp":"displayCardsSupported") that allows the displaying of display cards to be enabled or disabled.
  * Named Timers and Reminders have been updated to fall back to the on-device background audio sound when cloud urls cannot be accessed or rendered.

* **Bug Fixes**
  * Removed floating point dependencies from core SDK libraries.
  * Fixed bug in SpeechSynthesizer where it's erroneously calling stop more than once.
  * Fixed an issue in ContentFetcher where it could hang during destruction until an active GET request completed.
  * Fixed a couple of parsing bugs in LibCurlHttpContentFetcher related to case-sensitivity and mime-type handling.
  * Fixed a bug where MediaPlayerObserverInterface::onPlaybackResumed() wasn't being called after resuming from a pause with a pending play/resume.
  * Fixed a bug in LibCurlContentFetcher where it could error out if data is written to the SDS faster than it is consumed.
  * The GStreamer-based MediaPlayer reference implementation now uses the ACL HTTP configured client.
    * An API change has been made to MediaPlayerInterface::setSource(). This method now takes in an optional offset as well to allow for immediately streaming to the offset if possible.
    * Next and Previous buttons now work with Audible.
    * Pandora resume stuttering is addressed.
    * Pausing and resuming Amazon music no longer seeks back to the beginning of the song.
  * libcurl CURLOPT_NOSIGNAL option is set to 1 (https://curl.haxx.se/libcurl/c/CURLOPT_NOSIGNAL.html) to avoid crashes  observed in SampleApp.
  * Fixed the timing of the PlaybackReportIntervalEvent and PlaybackReportDelayEvent as specified in the directives.
  * Fixed potential deadlocks in MediaPlayer during shutdown related to queued callbacks.
  * Fixed a crash in MediaPlayer that could occur if the network is disconnected during playback.
  * Fixed a bug where music could keep playing while Alexa is speaking.
  * Fixed a bug which was causing problems with pause/resume and next/previous with Amazon Music.
  * Fixed a bug where music could briefly start playing between speaks.
  * Fixed a bug where HLS playlists would stop streaming after the initial playlist had been played to completion.
  * Fixed a bug where Audible playback could not advance to the next chapter.
  * Fixed some occurrences of SDK entering the IDLE state during the transition between Listening and Speaking states.
  * Fixed a bug where PlaybackFinished events were not reporting the correct offset.
    * An API change has been made to MediaPlayerInterface::getOffset().  This method is now required to return the final offset when called after playback has stopped.
  * Fixed a problem where AIP was erroneously resetting its state upon getting a cancelDirective() callback.

* **Known Issues**
  * Capability agent for Notifications is not included in this release.
  * `ACL`'s asynchronous receipt of audio attachments may manage resources poorly in scenarios where attachments are received but not consumed.
  * GUI cards don't show for Kindle.
  * The new SpeechSynthesizerState state values GAINING_FOCUS and LOSING_FOCUS were added as part of a work-around.  The will likely be removed in subsequent releases.
  * With the gstreamer-based MediaPlayer, after muting and unmuting, the next item starts playing rather than continuing with the current item.

### [1.2.1] - 2017-11-16

* **Enhancements**
  * Added comments to `AlexaClientSDKConfig.json`. These descriptions provide additional guidance for what is expected for each field.
  * Enabled pause and resume controls for Pandora.

* **Bug Fixes**
  * Bug fix for [issue #329](https://github.com/alexa/avs-device-sdk/issues/329) - `HTTP2Transport` instances no longer leak when `SERVER_SIDE_DISCONNECT` is encountered.
  * Bug fix for [issue #189](https://github.com/alexa/avs-device-sdk/issues/189) - Fixed a race condition in the `Timer` class that sometimes caused `SpeechSynthesizer` to get stuck in the "Speaking" state.
  * Bug fix for a race condition that caused `SpeechSynthesizer` to ignore subsequent `Speak` directives.
  * Bug fix for corrupted mime attachments.

### [1.2.0] - 2017-10-27
* **Enhancements**
  * Updated MediaPlayer to solve stability issues
  * All capability agents were refined to work with the updated MediaPlayer
  * Added the TemplateRuntime capability agent
  * Added the SpeakerManager capability agent
  * Added a configuration option ("sampleApp":"endpoint") that allows the endpoint that SampleApp connects to to be specified without changing code or rebuilding
  * Added very verbose capture of libcurl debug information
  * Added an observer interface to observer audio state changes from AudioPlayer
  * Added support for StreamMetadataExtracted Event. Stream tags found in the stream are represented in JSON and sent to AVS
  * Added to the SampleApp a simple GuiRenderer as an observer to the TemplateRuntime Capability Agent
  * Moved shared libcurl functionality to AVSCommon/Utils
  * Added a CMake option to exclude tests from the "make all" build. Use "cmake <absolute-path-to-source>
  -DACSDK_EXCLUDE_TEST_FROM_ALL=ON" to enable it. When this option is enabled "make unit" and "make integration" still could be used to build and run the tests

* **Bug fixes**:
  * Previously scheduled alerts now play following a restart
  * General stability fixes
  * Bug fix for CertifiedSender blocking forever if the network goes down while it's trying to send a message to AVS
  * Fixes for known issue of Alerts integration tests fail: AlertsTest.UserLongUnrelatedBargeInOnActiveTimer and AlertsTest.handleOneTimerWithVocalStop
  * Attempting to end a tap-to-talk interaction with the tap-to-talk button wouldn't work
  * SharedDataStream could encounter a race condition due to a combination of a blocking Reader and a Writer closing before writing any data
  * Bug-fix for the ordering of notifications within alerts scheduling. This fixes the issue where a local-stop on an alert would also stop a subsequent alert if it were to begin without delay

* **Known Issues**

* Capability agent for Notifications is not included in this release
* Inconsistent playback behavior when resuming content ("Alexa, pause." / "Alexa, resume."). Specifically, handling playback offsets, which causes the content to play from the start. This behavior is also occasionally seen with "Next" /
"Previous".
* `ACL`'s asynchronous receipt of audio attachments may manage resources poorly in scenarios where attachments are received but not consumed.
* Music playback failures may result in an error Text to Speech being rendered repeatedly
* Reminders and named timers don't sound when there is no connection
* GUI cards don't show for Kindle

### [1.1.0] - 2017-10-02
* **Enhancements**
  * Better GStreamer error reporting. MediaPlayer used to only report   `MEDIA_ERROR_UNKNOWN`, now reports more specific errors as defined in `ErrorType.h`.
  * Codebase has been formatted for easier reading.
  * `DirectiveRouter::removeDirectiveHandler()` signature changed and now returns a bool indicating if given handler should be successfully removed or not.
  * Cleanup of raw and shared pointers in the creation of `Transport` objects.
  * `HTTP2Stream`s now have IDs assigned as they are acquired as opposed to created, making associated logs easier to interpret.
  * `AlertsCapabilityAgent` has been refactored.
      * Alert management has been factored out into an `AlertScheduler` class.
  * Creation of Reminder (implements Alert) class.
  * Added new capability agent for `PlaybackController` with unit tests.
  * Added Settings interface with unit tests.
  * Return type of `getOffsetInMilliseconds()` changed from `int64_t` to `std::chronology::milliseconds`.
  * Added `AudioPlayer` unit tests.
  * Added teardown for all Integration tests except Alerts.
  * Implemented PlaylistParser.

* **Bug fixes**:
  * AIP getting stuck in `LISTENING` or `THINKING` and refusing user input on network outage.
  * SampleApp crashing if running for 5 minutes after network disconnect.
  * Issue where on repeated user barge-ins, `AudioPlayer` would not pause. Specifically, the third attempt to “Play iHeartRadio” would not result in currently-playing music pausing.
  * Utterances being ignored after particularly long TTS.
  * GStreamer errors cropping up on SampleApp exit as a result of accessing the pipeline before it’s been setup.
  * Crashing when playing one URL after another.
  * Buffer overrun in Alerts Renderer.
  * [SampleApp crashing when issuing "Alexa skip" command with iHeartRadio.](https://github.com/alexa/avs-device-sdk/issues/153)
  * [`HTTP2Transport` network thread triggering a join on itself.](https://github.com/alexa/avs-device-sdk/issues/127)
  * [`HTTP2Stream` request handling truncating exception messages.](https://github.com/alexa/avs-device-sdk/issues/67)
  * [`AudioPlayer` was attempting an incorrect state transition from `STOPPED` to `PLAYING` through a `playbackResumed`.](https://github.com/alexa/avs-device-sdk/issues/138)

* **Known Issues**

* Native components for the following capability agents are **not** included in this release: `Speaker`, `TemplateRuntime`, and `Notifications`
* `ACL`'s asynchronous receipt of audio attachments may manage resources poorly in scenarios where attachments are received but not consumed.
* When an `AttachmentReader` does not deliver data for prolonged periods, `MediaPlayer` may not resume playing the delayed audio.
* Without the refresh token in the JSON file, the sample app crashes on start up.
* Alerts do not play after restarting the device.
* Alexa's responses are cut off by about half a second when asking "What's up" or barging into an active alarm to ask the time.
* Switching from Kindle to Amazon Music after pausing and resuming Kindle doesn't work.
* Pause/resume on Amazon Music causes entire song to start over.
* Stuck in listening state if `ExpectSpeech` comes in when the microphone has been turned off.
* Pausing and resuming Pandora causes stuttering, looped audio.
* Audible features are not fully supported.
* `Recognize` event after regaining network connection and during an alarm going off can cause client to get stuck in `Recognizing` state.
* Three Alerts integration tests fail: `handleMultipleTimersWithLocalStop`, `AlertsTest.UserLongUnrelatedBargeInOnActiveTimer`, `AlertsTest.handleOneTimerWithVocalStop`
* `MediaPlayerTest.testSetOffsetSeekableSource` unit test fails intermittently on Linux.

### [1.0.3] - 2017-09-19
* **Enhancements**
  * Implemented `setOffSet` in `MediaPlayer`.
  * [Updated `LoggerUtils.cpp`](https://github.com/alexa/avs-device-sdk/issues/77).

* **Bug Fixes**
  * [Bug fix to address incorrect stop behavior caused when Audio Focus is set to `NONE` and released](https://github.com/alexa/avs-device-sdk/issues/129).
  * Bug fix for intermittent failure in `handleMultipleConsecutiveSpeaks`.
  * Bug fix for `jsonArrayExist` incorrectly parsing JSON when trying to locate array children.
  * Bug fix for ADSL test failures with `sendDirectiveWithoutADialogRequestId`.
  * Bug fix for `SpeechSynthesizer` showing the wrong UX state when a burst of `Speak` directives are received.
  * Bug fix for recursive loop in `AudioPlayer.Stop`.
<<<<<<< HEAD
>>>>>>> 3553854... Updated CHANGELOG.md and README.md for 1.1
=======
>>>>>>> bc340bf9

### [1.0.2] - 2017-08-23
* Removed code from AIP which propagates ExpectSpeech initiator strings to subsequent Recognize events.  This code will be re-introduced when AVS starts sending initiator strings.

### [1.0.1] - 2017-08-17

* Added a fix to the sample app so that the `StateSynchronization` event is the first that gets sent to AVS.
* Added a `POST_CONNECTED` enum to `ConnectionStatusObserver`.
* `StateSychronizer` now automatically sends a `StateSynchronization` event when it receives a notification that `ACL` is `CONNECTED`.
* Added `make install` for installing the AVS Device SDK.
* Added an optional `make networkIntegration` for integration tests for slow network (only on Linux platforms).
* Added shutdown management which fully cleans up SDK objects during teardown.
* Fixed an issue with `AudioPlayer` barge-in which was preventing subsequent audio from playing.
* Changed `Mediaplayer` buffering to reduce stuttering.
* Known Issues:
  * Connection loss during listening keeps the app in that state even after connection is regained. Pressing ‘s’ unsticks the state.
  * Play/Pause media restarts it from the beginning.
  * `SpeechSynthesizer` shows wrong UX state during a burst of Speaks.
  * Quitting the sample app while `AudioPlayer` is playing something causes a segmentation fault.
  * `AudioPlayer` sending `PlaybackPaused` during flash briefing.
  * Long Delay playing live stations on iHeartRadio.
  * Teardown warnings at the end of integration tests.

### [1.0.0] - 2017-08-07

* Added `AudioPlayer` capability agent.
  * Supports iHeartRadio.
* `StateSynchronizer` has been updated to better enforce that `System.SynchronizeState` is the first Event sent on a connection to AVS.
* Additional tests have been added to `ACL`.
* The `Sample App` has been updated with several small fixes and improvements.
* `ADSL` was updated such that all directives are now blocked while the handling of previous `SpeechSynthesizer.Speak` directives complete.  Because any directive may now be blocked, the `preHandleDirective() / handleDirective()` path is now used for handling all directives.
* Fixes for the following GitHub issues:
  * [EXPECTING_SPEECH + SPEAK directive simultaneously on multi-turn conversation](https://github.com/alexa/alexa-client-sdk/issues/44).
* A bug causing `ACL` to not send a ping to AVS every 5 minutes, leading to periodic server disconnects, was fixed.
* Subtle race condition issues were addressed in the `Executor` class, resolving some intermittent crashes.
* Known Issues
  * Native components for the following capability agents are **not** included in this release: `PlaybackController`, `Speaker`, `Settings`, `TemplateRuntime`, and `Notifications`.
  * `MediaPlayer`
    * Long periods of buffer underrun can cause an error related with seeking and subsequent stopped playback.
    * Long periods of buffer underrun can cause flip flopping between buffer_underrun and playing states.
    * Playlist parsing is not supported unless -DTOTEM_PLPARSER=ON is specified.
  * `AudioPlayer`
    * Amazon Music, TuneIn, and SiriusXM are not supported in this release.
    * Our parsing of urls currently depends upon GNOME/totem-pl-parser which only works on some Linux platforms.
  * `AlertsCapabilityAgent`
    * Satisfies the [AVS specification](https://developer.amazon.com/public/solutions/alexa/alexa-voice-service/reference/timers-and-alarms-conceptual-overview) except for sending retrospective Events. For example, sending `AlertStarted` Event for an Alert which rendered when there was no internet connection.
  * `Sample App`:
      * Any connection loss during the `Listening` state keeps the app stuck in that state, unless the ongoing interaction is manually stopped by the user.
      * The user must wait several seconds after starting up the sample app before the sample app is properly usable.
  * `Tests`:
    * `SpeechSynthesizer` unit tests hang on some older versions of GCC due to a tear down issue in the test suite
    * Intermittent Alerts integration test failures caused by rigidness in expected behavior in the tests

### [0.6.0] - 2017-07-14

* Added a sample app that leverages the SDK.
* Added `Alerts` capability agent.
* Added the `DefaultClient` class.
* Added the following classes to support directives and events in the [`System` interface](https://developer.amazon.com/public/solutions/alexa/alexa-voice-service/reference/system): `StateSynchronizer`, `EndpointHandler`, and `ExceptionEncounteredSender`.
* Added unit tests for `ACL`.
* Updated `MediaPlayer` to play local files given an `std::istream`.
* Changed build configuration from `Debug` to `Release`.
* Removed `DeprecatedLogger` class.
* Known Issues:
    * `MediaPlayer`: Our `GStreamer` based implementation of `MediaPlayer` is not fully robust, and may result in fatal runtime errors, under the following conditions:
        * Attempting to play multiple simultaneous audio streams
        * Calling `MediaPlayer::play()` and `MediaPlayer::stop()` when the MediaPlayer is already playing or stopped, respectively.
        * Other miscellaneous issues, which will be addressed in the near future
    * `AlertsCapabilityAgent`:
        * This component has been temporarily simplified to work around the known `MediaPlayer` issues mentioned above
        * Fully satisfies the AVS specification except for sending retrospective Events, for example, sending `AlertStarted` for an Alert which rendered when there was no Internet connection
        * This component is not fully thread-safe, however, this will be addressed shortly
        * Alerts currently run indefinitely until stopped manually by the user. This will be addressed shortly by having a timeout value for an alert to stop playing.
        * Alerts do not play in the background when Alexa is speaking, but will continue playing after Alexa stops speaking.
    * `Sample App`:
      * Without the refresh token being filled out in the JSON file, the sample app crashes on start up.
      * Any connection loss during the `Listening` state keeps the app stuck in that state, unless the ongoing interaction is manually stopped by the user.
      * At the end of a shopping list with more than 5 items, the interaction in which Alexa asks the user if he/she would like to hear more does not finish properly.
  * `Tests`:
    * `SpeechSynthesizer` unit tests hang on some older versions of GCC due to a tear down issue in the test suite
    * Intermittent Alerts integration test failures caused by rigidness in expected behavior in the tests

### [0.5.0] - 2017-06-23

* Updated most SDK components to use new logging abstraction.
* Added a `getConfiguration()` method to `DirectiveHandlerInterface` to register capability agents with Directive Sequencer.
* Added `ACL` stream processing with pause and redrive.
* Removed the dependency of `ACL` library on `Authdelegate`.
* Added an interface to allow `ACL` to add/remove `ConnectionStatusObserverInterface`.
* Fixed compile errors in KITT.ai, `DirectiveHandler` and compiler warnings in `AIP` tests.
* Corrected formatting of code in many files.
* Fixes for the following GitHub issues:
  * [MessageRequest callbacks never triggered if disconnected](https://github.com/alexa/alexa-client-sdk/issues/21)
  * [AttachmentReader::read() returns ReadStatus::CLOSED if an AttachmentWriter has not been created yet](https://github.com/alexa/alexa-client-sdk/issues/25)

### [0.4.1] - 2017-06-09

* Implemented Sensory wake word detector functionality.
* Removed the need for a `std::recursive_mutex` in `MessageRouter`.
* Added `AIP` unit tests.
* Added `handleDirectiveImmediately` functionality to `SpeechSynthesizer`.
* Added memory profiles for:
  * AIP
  * SpeechSynthesizer
  * ContextManager
  * AVSUtils
  * AVSCommon
* Bug fix for `MessageRouterTest` aborting intermittently.
* Bug fix for `MultipartParser.h` compiler warning.
* Suppression of sensitive log data even in debug builds. Use CMake parameter -DACSDK_EMIT_SENSITIVE_LOGS=ON to allow logging of sensitive information in DEBUG builds.
* Fixed crash in `ACL` when attempting to use more than 10 streams.
* Updated `MediaPlayer` to use `autoaudiosink` instead of requiring `pulseaudio`.
* Updated `MediaPlayer` build to suppport local builds of GStreamer.
* Fixes for the following GitHub issues:
  * [MessageRouter::send() does not take the m_connectionMutex](https://github.com/alexa/alexa-client-sdk/issues/5)
  * [MessageRouter::disconnectAllTransportsLocked flow leads to erase while iterating transports vector](https://github.com/alexa/alexa-client-sdk/issues/8)
  * [Build errors when building with KittAi enabled](https://github.com/alexa/alexa-client-sdk/issues/9)
  * [HTTP2Transport race may lead to deadlock](https://github.com/alexa/alexa-client-sdk/issues/10)
  * [Crash in HTTP2Transport::cleanupFinishedStreams()](https://github.com/alexa/alexa-client-sdk/issues/17)
  * [The attachment writer interface should take a `const void*` instead of `void*`](https://github.com/alexa/alexa-client-sdk/issues/24)

### [0.4.0] - 2017-05-31 (patch)

* Added `AuthServer`, an authorization server implementation used to retrieve refresh tokens from LWA.

### [0.4.0] - 2017-05-24

* Added `SpeechSynthesizer`, an implementation of the `SpeechRecognizer` capability agent.
* Implemented a reference `MediaPlayer` based on [GStreamer](https://gstreamer.freedesktop.org/) for audio playback.
* Added `MediaPlayerInterface` that allows you to implement your own media player.
* Updated `ACL` to support asynchronous receipt of audio attachments from AVS.
* Bug Fixes:
  * Some intermittent unit test failures were fixed.
* Known Issues:
  * `ACL`'s asynchronous receipt of audio attachments may manage resources poorly in scenarios where attachments are received but not consumed.
  * When an `AttachmentReader` does not deliver data for prolonged periods `MediaPlayer` may not resume playing the delayed audio.

### [0.3.0] - 2017-05-17

* Added the `CapabilityAgent` base class that is used to build capability agent implementations.
* Added `ContextManager`, a component that allows multiple capability agents to store and access state. These Events include `Context`, which is used to communicate the state of each capability agent to AVS in the following Events:
  * [`Recognize`](https://developer.amazon.com/public/solutions/alexa/alexa-voice-service/reference/speechrecognizer#recognize)
  * [`PlayCommandIssued`](https://developer.amazon.com/public/solutions/alexa/alexa-voice-service/reference/playbackcontroller#playcommandissued)
  * [`PauseCommandIssued`](https://developer.amazon.com/public/solutions/alexa/alexa-voice-service/reference/playbackcontroller#pausecommandissued)
  * [`NextCommandIssued`](https://developer.amazon.com/public/solutions/alexa/alexa-voice-service/reference/playbackcontroller#nextcommandissued)
  * [`PreviousCommandIssued`](https://developer.amazon.com/public/solutions/alexa/alexa-voice-service/reference/playbackcontroller#previouscommandissued)
  * [`SynchronizeState`](https://developer.amazon.com/public/solutions/alexa/alexa-voice-service/reference/system#synchronizestate)
  * [`ExceptionEncountered`](https://developer.amazon.com/public/solutions/alexa/alexa-voice-service/reference/system#exceptionencountered)
* Added `SharedDataStream` (SDS) to asynchronously communicate data between a local reader and writer.
* Added `AudioInputProcessor` (AIP), an implementation of a `SpeechRecognizer` capability agent.
* Added WakeWord Detector (WWD), which recognizes keywords in audio streams. [0.3.0] implements a wrapper for KITT.ai.
* Added a new implementation of `AttachmentManager` and associated classes for use with SDS.
* Updated `ACL` to support asynchronously sending audio to AVS.

### [0.2.1] - 2017-05-03

* Replaced the configuration file `AuthDelegate.config` with `AlexaClientSDKConfig.json`.
* Added the ability to specify a `CURLOPT_CAPATH` value to be used when libcurl is used by ACL and AuthDelegate.  See See Appendix C in the README for details.
* Changes to ADSL interfaces:
  * The [0.2.0] interface for registering directive handlers (`DirectiveSequencer::setDirectiveHandlers()`) was problematic because it canceled the ongoing processing of directives and dropped further directives until it completed. The revised API makes the operation immediate without canceling or dropping any handling.  However, it does create the possibility that `DirectiveHandlerInterface` methods `preHandleDirective()` and `handleDirective()` may be called on different handlers for the same directive.
  * `DirectiveSequencerInterface::setDirectiveHandlers()` was replaced by `addDirectiveHandlers()` and `removeDirectiveHandlers()`.
  * `DirectiveHandlerInterface::shutdown()` was replaced with `onDeregistered()`.
  * `DirectiveHandlerInterface::preHandleDirective()` now takes a `std::unique_ptr` instead of a `std::shared_ptr` to `DirectiveHandlerResultInterface`.
  * `DirectiveHandlerInterface::handleDirective()` now returns a bool indicating if the handler recognizes the `messageId`.
* Bug fixes:
  * ACL and AuthDelegate now require TLSv1.2.
  * `onDirective()` now sends `ExceptionEncountered` for unhandled directives.
  * `DirectiveSequencer::shutdown()` no longer sends `ExceptionEncountered()` for queued directives.

### [0.2.0] - 2017-03-27 (patch)

* Added memory profiling for ACL and ADSL.  See Appendix A in the README.
* Added a command to build the API documentation.

### [0.2.0] - 2017-03-09

* Added `Alexa Directive Sequencer Library` (ADSL) and `Alexa Focus Manager Library` (AMFL).
* CMake build types and options have been updated.
* Documentation for libcurl optimization included.

### [0.1.0] - 2017-02-10

* Initial release of the `Alexa Communications Library` (ACL), a component which manages network connectivity with AVS, and `AuthDelegate`, a component which handles user authorization with AVS.<|MERGE_RESOLUTION|>--- conflicted
+++ resolved
@@ -1,7 +1,5 @@
 ## ChangeLog
 
-<<<<<<< HEAD
-=======
 ### v1.8.1 released 07/09/2018:
 
 **Enhancements**
@@ -109,7 +107,6 @@
 * If a non-CBL `clientId` is included in the `deviceInfo` section of `AlexaClientSDKConfig.json`, the error will be reported as an unrecoverable authorization error, rather than a more specific error.
 
 
->>>>>>> bc340bf9
 ### [1.6.0] - 2018-03-08
 
 **Enhancements**
@@ -338,10 +335,6 @@
   * Bug fix for ADSL test failures with `sendDirectiveWithoutADialogRequestId`.
   * Bug fix for `SpeechSynthesizer` showing the wrong UX state when a burst of `Speak` directives are received.
   * Bug fix for recursive loop in `AudioPlayer.Stop`.
-<<<<<<< HEAD
->>>>>>> 3553854... Updated CHANGELOG.md and README.md for 1.1
-=======
->>>>>>> bc340bf9
 
 ### [1.0.2] - 2017-08-23
 * Removed code from AIP which propagates ExpectSpeech initiator strings to subsequent Recognize events.  This code will be re-introduced when AVS starts sending initiator strings.
