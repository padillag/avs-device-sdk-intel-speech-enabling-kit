--- conflicted
+++ resolved
@@ -100,11 +100,7 @@
      * been updated.
      */
     FocusManager(
-<<<<<<< HEAD
-        const std::vector<ChannelConfiguration>& channelConfigurations,
-=======
         const std::vector<ChannelConfiguration> channelConfigurations,
->>>>>>> bc340bf9
         std::shared_ptr<ActivityTrackerInterface> activityTrackerInterface = nullptr);
 
     bool acquireChannel(
@@ -123,8 +119,6 @@
     void removeObserver(
         const std::shared_ptr<avsCommon::sdkInterfaces::FocusManagerObserverInterface>& observer) override;
 
-<<<<<<< HEAD
-=======
     /**
      * Retrieves the default @c ChannelConfiguration for AVS audio channels.
      *
@@ -139,7 +133,6 @@
      */
     static const std::vector<FocusManager::ChannelConfiguration> getDefaultVisualChannels();
 
->>>>>>> bc340bf9
 private:
     /**
      * Functor so that we can compare Channel objects via shared_ptr.
