/*
 * Copyright 2017-2018 Amazon.com, Inc. or its affiliates. All Rights Reserved.
 *
 * Licensed under the Apache License, Version 2.0 (the "License").
 * You may not use this file except in compliance with the License.
 * A copy of the License is located at
 *
 *     http://aws.amazon.com/apache2.0/
 *
 * or in the "license" file accompanying this file. This file is distributed
 * on an "AS IS" BASIS, WITHOUT WARRANTIES OR CONDITIONS OF ANY KIND, either
 * express or implied. See the License for the specific language governing
 * permissions and limitations under the License.
 */

#include "AFML/FocusManager.h"
#include <AVSCommon/Utils/Logger/Logger.h>

namespace alexaClientSDK {
namespace afml {

using namespace avsCommon::sdkInterfaces;
using namespace avsCommon::utils;
using namespace avsCommon::avs;

/// String to identify log entries originating from this file.
static const std::string TAG("FocusManager");

/**
 * Create a LogEntry using this file's TAG and the specified event string.
 *
 * @param The event string for this @c LogEntry.
 */
#define LX(event) alexaClientSDK::avsCommon::utils::logger::LogEntry(TAG, event)

<<<<<<< HEAD
const std::vector<FocusManager::ChannelConfiguration> FocusManager::DEFAULT_AUDIO_CHANNELS = {
    {FocusManagerInterface::DIALOG_CHANNEL_NAME, FocusManagerInterface::DIALOG_CHANNEL_PRIORITY},
    {FocusManagerInterface::ALERTS_CHANNEL_NAME, FocusManagerInterface::ALERTS_CHANNEL_PRIORITY},
    {FocusManagerInterface::CONTENT_CHANNEL_NAME, FocusManagerInterface::CONTENT_CHANNEL_PRIORITY}};

const std::vector<FocusManager::ChannelConfiguration> FocusManager::DEFAULT_VISUAL_CHANNELS = {
    {FocusManagerInterface::VISUAL_CHANNEL_NAME, FocusManagerInterface::VISUAL_CHANNEL_PRIORITY}};

FocusManager::FocusManager(
    const std::vector<ChannelConfiguration>& channelConfigurations,
=======
FocusManager::FocusManager(
    const std::vector<ChannelConfiguration> channelConfigurations,
>>>>>>> bc340bf9
    std::shared_ptr<ActivityTrackerInterface> activityTrackerInterface) :
        m_activityTracker{activityTrackerInterface} {
    for (auto config : channelConfigurations) {
        if (doesChannelNameExist(config.name)) {
            ACSDK_ERROR(LX("createChannelFailed").d("reason", "channelNameExists").d("config", config.toString()));
            continue;
        }
        if (doesChannelPriorityExist(config.priority)) {
            ACSDK_ERROR(LX("createChannelFailed").d("reason", "channelPriorityExists").d("config", config.toString()));
            continue;
        }

        auto channel = std::make_shared<Channel>(config.name, config.priority);
        m_allChannels.insert({config.name, channel});
    }
}

bool FocusManager::acquireChannel(
    const std::string& channelName,
    std::shared_ptr<ChannelObserverInterface> channelObserver,
    const std::string& interface) {
    ACSDK_DEBUG1(LX("acquireChannel").d("channelName", channelName).d("interface", interface));
    std::shared_ptr<Channel> channelToAcquire = getChannel(channelName);
    if (!channelToAcquire) {
        ACSDK_ERROR(LX("acquireChannelFailed").d("reason", "channelNotFound").d("channelName", channelName));
        return false;
    }

    m_executor.submit([this, channelToAcquire, channelObserver, interface]() {
        acquireChannelHelper(channelToAcquire, channelObserver, interface);
    });
    return true;
}

std::future<bool> FocusManager::releaseChannel(
    const std::string& channelName,
    std::shared_ptr<ChannelObserverInterface> channelObserver) {
    ACSDK_DEBUG1(LX("releaseChannel").d("channelName", channelName));

    // Using a shared_ptr here so that the promise stays in scope by the time the Executor picks up the task.
    auto releaseChannelSuccess = std::make_shared<std::promise<bool>>();
    std::future<bool> returnValue = releaseChannelSuccess->get_future();
    std::shared_ptr<Channel> channelToRelease = getChannel(channelName);
    if (!channelToRelease) {
        ACSDK_ERROR(LX("releaseChannelFailed").d("reason", "channelNotFound").d("channelName", channelName));
        releaseChannelSuccess->set_value(false);
        return returnValue;
    }

    m_executor.submit([this, channelToRelease, channelObserver, releaseChannelSuccess, channelName]() {
        releaseChannelHelper(channelToRelease, channelObserver, releaseChannelSuccess, channelName);
    });

    return returnValue;
}

void FocusManager::stopForegroundActivity() {
    // We lock these variables so that we can correctly capture the currently foregrounded channel and activity.
    std::unique_lock<std::mutex> lock(m_mutex);
    std::shared_ptr<Channel> foregroundChannel = getHighestPriorityActiveChannelLocked();
    if (!foregroundChannel) {
        ACSDK_DEBUG(LX("stopForegroundActivityFailed").d("reason", "noForegroundActivity"));
        return;
    }

    std::string foregroundChannelInterface = foregroundChannel->getInterface();
    lock.unlock();

    m_executor.submitToFront([this, foregroundChannel, foregroundChannelInterface]() {
        stopForegroundActivityHelper(foregroundChannel, foregroundChannelInterface);
    });
}

void FocusManager::addObserver(const std::shared_ptr<FocusManagerObserverInterface>& observer) {
    std::lock_guard<std::mutex> lock(m_mutex);
    m_observers.insert(observer);
}

void FocusManager::removeObserver(const std::shared_ptr<FocusManagerObserverInterface>& observer) {
    std::lock_guard<std::mutex> lock(m_mutex);
    m_observers.erase(observer);
}

void FocusManager::setChannelFocus(const std::shared_ptr<Channel>& channel, FocusState focus) {
    if (!channel->setFocus(focus)) {
        return;
    }
    std::unique_lock<std::mutex> lock(m_mutex);
    auto observers = m_observers;
    lock.unlock();
    for (auto& observer : observers) {
        observer->onFocusChanged(channel->getName(), focus);
    }
    m_activityUpdates.push_back(channel->getState());
}

void FocusManager::acquireChannelHelper(
    std::shared_ptr<Channel> channelToAcquire,
    std::shared_ptr<ChannelObserverInterface> channelObserver,
    const std::string& interface) {
    // Notify the old observer, if there is one, that it lost focus.
    setChannelFocus(channelToAcquire, FocusState::NONE);

    // Lock here to update internal state which stopForegroundActivity may concurrently access.
    std::unique_lock<std::mutex> lock(m_mutex);
    std::shared_ptr<Channel> foregroundChannel = getHighestPriorityActiveChannelLocked();
    channelToAcquire->setInterface(interface);
    m_activeChannels.insert(channelToAcquire);
    lock.unlock();

    // Set the new observer.
    channelToAcquire->setObserver(channelObserver);

    if (!foregroundChannel) {
        setChannelFocus(channelToAcquire, FocusState::FOREGROUND);
    } else if (foregroundChannel == channelToAcquire) {
        setChannelFocus(channelToAcquire, FocusState::FOREGROUND);
    } else if (*channelToAcquire > *foregroundChannel) {
        setChannelFocus(foregroundChannel, FocusState::BACKGROUND);
        setChannelFocus(channelToAcquire, FocusState::FOREGROUND);
    } else {
        setChannelFocus(channelToAcquire, FocusState::BACKGROUND);
    }
    notifyActivityTracker();
}

void FocusManager::releaseChannelHelper(
    std::shared_ptr<Channel> channelToRelease,
    std::shared_ptr<ChannelObserverInterface> channelObserver,
    std::shared_ptr<std::promise<bool>> releaseChannelSuccess,
    const std::string& name) {
    if (!channelToRelease->doesObserverOwnChannel(channelObserver)) {
        ACSDK_ERROR(LX("releaseChannelHelperFailed").d("reason", "observerDoesNotOwnChannel").d("channel", name));
        releaseChannelSuccess->set_value(false);
        return;
    }

    releaseChannelSuccess->set_value(true);
    // Lock here to update internal state which stopForegroundActivity may concurrently access.
    std::unique_lock<std::mutex> lock(m_mutex);
    bool wasForegrounded = isChannelForegroundedLocked(channelToRelease);
    m_activeChannels.erase(channelToRelease);
    lock.unlock();

    setChannelFocus(channelToRelease, FocusState::NONE);
    if (wasForegrounded) {
        foregroundHighestPriorityActiveChannel();
    }
    notifyActivityTracker();
}

void FocusManager::stopForegroundActivityHelper(
    std::shared_ptr<Channel> foregroundChannel,
    std::string foregroundChannelInterface) {
    if (foregroundChannelInterface != foregroundChannel->getInterface()) {
<<<<<<< HEAD
        return;
    }
    if (!foregroundChannel->hasObserver()) {
        return;
    }
=======
        return;
    }
    if (!foregroundChannel->hasObserver()) {
        return;
    }
>>>>>>> bc340bf9
    setChannelFocus(foregroundChannel, FocusState::NONE);

    // Lock here to update internal state which stopForegroundActivity may concurrently access.
    std::unique_lock<std::mutex> lock(m_mutex);
    m_activeChannels.erase(foregroundChannel);
    lock.unlock();
    foregroundHighestPriorityActiveChannel();
    notifyActivityTracker();
}

std::shared_ptr<Channel> FocusManager::getChannel(const std::string& channelName) const {
    auto search = m_allChannels.find(channelName);
    if (search != m_allChannels.end()) {
        return search->second;
    }
    return nullptr;
}

std::shared_ptr<Channel> FocusManager::getHighestPriorityActiveChannelLocked() const {
    if (m_activeChannels.empty()) {
        return nullptr;
    }
    return *m_activeChannels.begin();
}

bool FocusManager::isChannelForegroundedLocked(const std::shared_ptr<Channel>& channel) const {
    return getHighestPriorityActiveChannelLocked() == channel;
}

bool FocusManager::doesChannelNameExist(const std::string& name) const {
    return m_allChannels.find(name) != m_allChannels.end();
}

bool FocusManager::doesChannelPriorityExist(const unsigned int priority) const {
    for (auto it = m_allChannels.begin(); it != m_allChannels.end(); ++it) {
        if (it->second->getPriority() == priority) {
            return true;
        }
    }
    return false;
}

void FocusManager::foregroundHighestPriorityActiveChannel() {
    // Lock here to update internal state which stopForegroundActivity may concurrently access.
    std::unique_lock<std::mutex> lock(m_mutex);
    std::shared_ptr<Channel> channelToForeground = getHighestPriorityActiveChannelLocked();
    lock.unlock();

    if (channelToForeground) {
        setChannelFocus(channelToForeground, FocusState::FOREGROUND);
    }
}

void FocusManager::notifyActivityTracker() {
    if (m_activityTracker) {
        m_activityTracker->notifyOfActivityUpdates(m_activityUpdates);
    }
    m_activityUpdates.clear();
<<<<<<< HEAD
=======
}

const std::vector<FocusManager::ChannelConfiguration> FocusManager::getDefaultAudioChannels() {
    static const std::vector<FocusManager::ChannelConfiguration> defaultAudioChannels = {
        {FocusManagerInterface::DIALOG_CHANNEL_NAME, FocusManagerInterface::DIALOG_CHANNEL_PRIORITY},
        {FocusManagerInterface::ALERTS_CHANNEL_NAME, FocusManagerInterface::ALERTS_CHANNEL_PRIORITY},
        {FocusManagerInterface::COMMUNICATIONS_CHANNEL_NAME, FocusManagerInterface::COMMUNICATIONS_CHANNEL_PRIORITY},
        {FocusManagerInterface::CONTENT_CHANNEL_NAME, FocusManagerInterface::CONTENT_CHANNEL_PRIORITY}};

    return defaultAudioChannels;
}

const std::vector<FocusManager::ChannelConfiguration> FocusManager::getDefaultVisualChannels() {
    static const std::vector<FocusManager::ChannelConfiguration> defaultVisualChannels = {
        {FocusManagerInterface::VISUAL_CHANNEL_NAME, FocusManagerInterface::VISUAL_CHANNEL_PRIORITY}};

    return defaultVisualChannels;
>>>>>>> bc340bf9
}

}  // namespace afml
}  // namespace alexaClientSDK<|MERGE_RESOLUTION|>--- conflicted
+++ resolved
@@ -33,21 +33,16 @@
  */
 #define LX(event) alexaClientSDK::avsCommon::utils::logger::LogEntry(TAG, event)
 
-<<<<<<< HEAD
-const std::vector<FocusManager::ChannelConfiguration> FocusManager::DEFAULT_AUDIO_CHANNELS = {
-    {FocusManagerInterface::DIALOG_CHANNEL_NAME, FocusManagerInterface::DIALOG_CHANNEL_PRIORITY},
-    {FocusManagerInterface::ALERTS_CHANNEL_NAME, FocusManagerInterface::ALERTS_CHANNEL_PRIORITY},
-    {FocusManagerInterface::CONTENT_CHANNEL_NAME, FocusManagerInterface::CONTENT_CHANNEL_PRIORITY}};
+FocusManager::FocusManager(
+    const std::vector<ChannelConfiguration> channelConfigurations,
+    std::shared_ptr<ActivityTrackerInterface> activityTrackerInterface) :
+        m_activityTracker{activityTrackerInterface} {
 
 const std::vector<FocusManager::ChannelConfiguration> FocusManager::DEFAULT_VISUAL_CHANNELS = {
     {FocusManagerInterface::VISUAL_CHANNEL_NAME, FocusManagerInterface::VISUAL_CHANNEL_PRIORITY}};
 
 FocusManager::FocusManager(
     const std::vector<ChannelConfiguration>& channelConfigurations,
-=======
-FocusManager::FocusManager(
-    const std::vector<ChannelConfiguration> channelConfigurations,
->>>>>>> bc340bf9
     std::shared_ptr<ActivityTrackerInterface> activityTrackerInterface) :
         m_activityTracker{activityTrackerInterface} {
     for (auto config : channelConfigurations) {
@@ -203,19 +198,12 @@
     std::shared_ptr<Channel> foregroundChannel,
     std::string foregroundChannelInterface) {
     if (foregroundChannelInterface != foregroundChannel->getInterface()) {
-<<<<<<< HEAD
         return;
     }
     if (!foregroundChannel->hasObserver()) {
         return;
     }
-=======
-        return;
-    }
-    if (!foregroundChannel->hasObserver()) {
-        return;
-    }
->>>>>>> bc340bf9
+
     setChannelFocus(foregroundChannel, FocusState::NONE);
 
     // Lock here to update internal state which stopForegroundActivity may concurrently access.
@@ -274,8 +262,6 @@
         m_activityTracker->notifyOfActivityUpdates(m_activityUpdates);
     }
     m_activityUpdates.clear();
-<<<<<<< HEAD
-=======
 }
 
 const std::vector<FocusManager::ChannelConfiguration> FocusManager::getDefaultAudioChannels() {
@@ -293,7 +279,6 @@
         {FocusManagerInterface::VISUAL_CHANNEL_NAME, FocusManagerInterface::VISUAL_CHANNEL_PRIORITY}};
 
     return defaultVisualChannels;
->>>>>>> bc340bf9
 }
 
 }  // namespace afml
