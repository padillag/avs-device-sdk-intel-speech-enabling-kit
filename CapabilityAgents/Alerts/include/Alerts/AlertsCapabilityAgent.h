/*
 * Copyright 2017-2018 Amazon.com, Inc. or its affiliates. All Rights Reserved.
 *
 * Licensed under the Apache License, Version 2.0 (the "License").
 * You may not use this file except in compliance with the License.
 * A copy of the License is located at
 *
 *     http://aws.amazon.com/apache2.0/
 *
 * or in the "license" file accompanying this file. This file is distributed
 * on an "AS IS" BASIS, WITHOUT WARRANTIES OR CONDITIONS OF ANY KIND, either
 * express or implied. See the License for the specific language governing
 * permissions and limitations under the License.
 */

#ifndef ALEXA_CLIENT_SDK_CAPABILITYAGENTS_ALERTS_INCLUDE_ALERTS_ALERTSCAPABILITYAGENT_H_
#define ALEXA_CLIENT_SDK_CAPABILITYAGENTS_ALERTS_INCLUDE_ALERTS_ALERTSCAPABILITYAGENT_H_

#include "Alerts/AlertObserverInterface.h"
#include "Alerts/Alert.h"
#include "Alerts/AlertScheduler.h"
#include "RegistrationManager/CustomerDataHandler.h"

#include <AVSCommon/AVS/CapabilityAgent.h>
#include <AVSCommon/AVS/MessageRequest.h>
#include <AVSCommon/AVS/FocusState.h>
<<<<<<< HEAD
#include <AVSCommon/SDKInterfaces/Audio/AlertsAudioFactoryInterface.h>
=======
#include <AVSCommon/AVS/CapabilityConfiguration.h>
#include <AVSCommon/SDKInterfaces/Audio/AlertsAudioFactoryInterface.h>
#include <AVSCommon/SDKInterfaces/CapabilityConfigurationInterface.h>
#include <AVSCommon/SDKInterfaces/ConnectionStatusObserverInterface.h>
>>>>>>> bc340bf9
#include <AVSCommon/SDKInterfaces/ContextManagerInterface.h>
#include <AVSCommon/SDKInterfaces/FocusManagerInterface.h>
#include <AVSCommon/SDKInterfaces/MessageSenderInterface.h>
#include <AVSCommon/SDKInterfaces/SpeakerManagerInterface.h>
#include <AVSCommon/AVS/CapabilityConfiguration.h>
#include <AVSCommon/Utils/RequiresShutdown.h>
#include <AVSCommon/Utils/Threading/Executor.h>
#include <AVSCommon/Utils/Timing/Timer.h>

#include <CertifiedSender/CertifiedSender.h>

#include <chrono>
#include <set>
#include <string>
#include <unordered_set>

namespace alexaClientSDK {
namespace capabilityAgents {
namespace alerts {

static const std::chrono::minutes ALERT_PAST_DUE_CUTOFF_MINUTES = std::chrono::minutes(30);

/**
 * This class implements an Alerts capability agent.
 */
class AlertsCapabilityAgent
        : public avsCommon::avs::CapabilityAgent
        , public avsCommon::sdkInterfaces::ConnectionStatusObserverInterface
        , public avsCommon::sdkInterfaces::CapabilityConfigurationInterface
        , public avsCommon::sdkInterfaces::SpeakerManagerObserverInterface
        , public avsCommon::sdkInterfaces::FocusManagerObserverInterface
        , public AlertObserverInterface
        , public avsCommon::utils::RequiresShutdown
        , public registrationManager::CustomerDataHandler
        , public std::enable_shared_from_this<AlertsCapabilityAgent> {
public:
    /**
     * Create function.
     *
     * @param messageSender An interface to which this object will send Events to AVS.
     * @param connectionManager An @c AVSConnectionManagerInterface instance to listen for connection status updates.
     * @param certifiedMessageSender An interface to which this object will send guaranteed Events to AVS.
     * @param focusManager An interface with which this object will request and release Alert channel focus.
     * @param speakerManager An interface to control volume of the Alerts.
     * @param contextManager An interface to which this object will send context updates as alert states change.
     * @param exceptionEncounteredSender An interface which allows ExceptionEncountered Events to be sent to AVS.
     * @param alertStorage An interface to store, load, modify and delete Alerts.
     * @param alertsAudioFactory A provider of audio streams specific to Alerts.
     * @param alertRenderer An alert renderer, which Alerts will use to generate user-perceivable effects when active.
     * @param dataManager A dataManager object that will track the CustomerDataHandler.
     * @return A pointer to an object of this type, or nullptr if there were problems during construction.
     */
    static std::shared_ptr<AlertsCapabilityAgent> create(
        std::shared_ptr<avsCommon::sdkInterfaces::MessageSenderInterface> messageSender,
        std::shared_ptr<avsCommon::sdkInterfaces::AVSConnectionManagerInterface> connectionManager,
        std::shared_ptr<certifiedSender::CertifiedSender> certifiedMessageSender,
        std::shared_ptr<avsCommon::sdkInterfaces::FocusManagerInterface> focusManager,
        std::shared_ptr<avsCommon::sdkInterfaces::SpeakerManagerInterface> speakerManager,
        std::shared_ptr<avsCommon::sdkInterfaces::ContextManagerInterface> contextManager,
        std::shared_ptr<avsCommon::sdkInterfaces::ExceptionEncounteredSenderInterface> exceptionEncounteredSender,
        std::shared_ptr<storage::AlertStorageInterface> alertStorage,
        std::shared_ptr<avsCommon::sdkInterfaces::audio::AlertsAudioFactoryInterface> alertsAudioFactory,
        std::shared_ptr<renderer::RendererInterface> alertRenderer,
        std::shared_ptr<registrationManager::CustomerDataManager> dataManager);

    /// @name CapabilityAgent Functions
    /// @{
    avsCommon::avs::DirectiveHandlerConfiguration getConfiguration() const override;

    void handleDirectiveImmediately(std::shared_ptr<avsCommon::avs::AVSDirective> directive) override;

    void preHandleDirective(std::shared_ptr<DirectiveInfo> info) override;

    void handleDirective(std::shared_ptr<DirectiveInfo> info) override;

    void cancelDirective(std::shared_ptr<DirectiveInfo> info) override;

    void onDeregistered() override;

    void onConnectionStatusChanged(const Status status, const ChangedReason reason) override;

    void onFocusChanged(avsCommon::avs::FocusState focusState) override;

    void onAlertStateChange(const std::string& token, AlertObserverInterface::State state, const std::string& reason)
        override;
    /// @}

    /// @name FocusManagerObserverInterface Functions
    /// @{
    void onFocusChanged(const std::string& channelName, avsCommon::avs::FocusState newFocus) override;
    /// @}

    /// @name CapabilityConfigurationInterface Functions
    /// @{
    std::unordered_set<std::shared_ptr<avsCommon::avs::CapabilityConfiguration>> getCapabilityConfigurations() override;
    /// @}

    /// @name SpeakerManagerObserverInterface Functions
    /// @{
    void onSpeakerSettingsChanged(
        const Source& source,
        const avsCommon::sdkInterfaces::SpeakerInterface::Type& type,
        const avsCommon::sdkInterfaces::SpeakerInterface::SpeakerSettings& settings) override;
    /// @}

    /**
     * Adds an observer to be notified of alert status changes.
     *
     * @param observer The observer to add.
     */
    void addObserver(std::shared_ptr<AlertObserverInterface> observer);

    /**
     * Removes an observer from being notified of alert status changes.
     *
     * @param observer The observer to remove.
     */
    void removeObserver(std::shared_ptr<AlertObserverInterface> observer);

    /**
     * A function that allows an application to clear all alerts from storage.  This may be useful for a scenario
     * where a user logs out of a device, and another user will log in.  As the first user logs out, their pending
     * alerts should not go off.
     */
    void removeAllAlerts();

    /**
     * This function provides a way for application code to request this object stop any active alert as the result
     * of a user action, such as pressing a physical 'stop' button on the device.
     */
    void onLocalStop();

    /**
     * Clear all scheduled alerts.
     */
    void clearData() override;

private:
    /**
     * Constructor.
     *
     * @param messageSender An interface to which this object will send Events to AVS.
     * @param certifiedMessageSender An interface to which this object will send guaranteed Events to AVS.
     * @param focusManager An interface with which this object will request and release Alert channel focus.
     * @param speakerManager An interface to control volume of the Alerts.
     * @param contextManager An interface to which this object will send context updates as stored alerts change.
     * @param exceptionEncounteredSender An interface which allows ExceptionEncountered messages to be sent to AVS.
     * @param alertStorage An interface to store, load, modify and delete Alerts.
     * @param alertsAudioFactory A provider of audio streams specific to Alerts.
     * @param alertRenderer An alert renderer, which Alerts will use to generate user-perceivable effects when active.
     * @param dataManager A dataManager object that will track the CustomerDataHandler.
     */
    AlertsCapabilityAgent(
        std::shared_ptr<avsCommon::sdkInterfaces::MessageSenderInterface> messageSender,
        std::shared_ptr<certifiedSender::CertifiedSender> certifiedMessageSender,
        std::shared_ptr<avsCommon::sdkInterfaces::FocusManagerInterface> focusManager,
        std::shared_ptr<avsCommon::sdkInterfaces::SpeakerManagerInterface> speakerManager,
        std::shared_ptr<avsCommon::sdkInterfaces::ContextManagerInterface> contextManager,
        std::shared_ptr<avsCommon::sdkInterfaces::ExceptionEncounteredSenderInterface> exceptionEncounteredSender,
        std::shared_ptr<storage::AlertStorageInterface> alertStorage,
        std::shared_ptr<avsCommon::sdkInterfaces::audio::AlertsAudioFactoryInterface> alertsAudioFactory,
        std::shared_ptr<renderer::RendererInterface> alertRenderer,
        std::shared_ptr<registrationManager::CustomerDataManager> dataManager);

    void doShutdown() override;

    /**
     * Initializes this object.
     */
    bool initialize();

    /**
     * Initializes the alerts for this object.
     *
     * @return True if successful, false otherwise.
     */
    bool initializeAlerts();

    /**
     * @name Executor Thread Functions
     *
     * These functions (and only these functions) are called by @c m_executor on a single worker thread.  All other
     * public functions in this class can be called asynchronously, and pass data to the @c Executor thread through
     * parameters to lambda functions.  No additional synchronization is needed.
     *
     * The other private functions in this class are called from the execute* functions, and so also don't require
     * additional synchronization.
     */
    /// @{

    /**
     * An implementation of this directive handling function, which may be called by the internal executor.
     *
     * @param info The Directive information.
     */
    void executeHandleDirectiveImmediately(std::shared_ptr<DirectiveInfo> info);

    /**
     * A handler function which will be called by our internal executor when the connection status changes.
     *
     * @param status The connection status.
     * @param reason The reason the connection status changed.
     */
    void executeOnConnectionStatusChanged(const Status status, const ChangedReason reason);

    /**
     * A handler function which will be called by our internal executor when the channel focus changes.
     *
     * @param focusState The current focus of the channel.
     */
    void executeOnFocusChanged(avsCommon::avs::FocusState focusState);

    /**
     * A handler function which will be called by our internal executor when the FocusManager reports channel focus
     * changes.
     *
     * @param channelName Name of the channel whose focus is changed.
     * @param focusState The current focus of the channel.
     */
    void executeOnFocusManagerFocusChanged(const std::string& channelName, avsCommon::avs::FocusState focusState);

    /**
     * A handler function which will be called by our internal executor when the SpeakerManager reports volume
     * changes.
     */
    void executeOnSpeakerSettingsChanged(
        const avsCommon::sdkInterfaces::SpeakerInterface::Type& type,
        const avsCommon::sdkInterfaces::SpeakerInterface::SpeakerSettings& settings);

    /**
     * A handler function which will be called by our internal executor when an alert's status changes.
     *
     * @param alertToken The AVS token identifying the alert.
     * @param state The state of the alert.
     * @param reason The reason the the state changed, if applicable.
     */
    void executeOnAlertStateChange(
        const std::string& alertToken,
        AlertObserverInterface::State state,
        const std::string& reason);

    /**
     * A handler function which will be called by our internal executor to add an alert observer.
     *
     * @param observer The observer to add.
     */
    void executeAddObserver(std::shared_ptr<AlertObserverInterface> observer);

    /**
     * A handler function which will be called by our internal executor to remove an alert observer.
     *
     * @param observer The observer to remove.
     */
    void executeRemoveObserver(std::shared_ptr<AlertObserverInterface> observer);

    /**
     * A handler function which will be called by our internal executor to notify observers of alert changes.
     *
     * @param alertToken The AVS token identifying the alert.
     * @param state The state of the alert.
     * @param reason The reason the the state changed, if applicable.
     */
    void executeNotifyObservers(
        const std::string& alertToken,
        AlertObserverInterface::State state,
        const std::string& reason = "");

    /**
     * A handler function which will be called by our internal executor to remove all alerts currently being managed.
     */
    void executeRemoveAllAlerts();

    /**
     * A handler function which will be called by our internal executor to handle a local stop.
     */
    void executeOnLocalStop();

    /// @}

    /**
     * A helper function to handle the SetAlert directive.
     *
     * @param directive The AVS Directive.
     * @param payload The payload containing the alert data fields.
     * @param[out] alertToken The AVS alert token, required for us to notify AVS whether the SetAlert failed or
     * succeeded.
     * @return Whether the SetAlert processing was successful.
     */
    bool handleSetAlert(
        const std::shared_ptr<avsCommon::avs::AVSDirective>& directive,
        const rapidjson::Document& payload,
        std::string* alertToken);

    /**
     * A helper function to handle the DeleteAlert directive.
     *
     * @param directive The AVS Directive.
     * @param payload The payload containing the alert data fields.
     * @param[out] alertToken The AVS alert token, required for us to notify AVS whether the DeleteAlert failed or
     * succeeded.
     * @return Whether the DeleteAlert processing was successful.
     */
    bool handleDeleteAlert(
        const std::shared_ptr<avsCommon::avs::AVSDirective>& directive,
        const rapidjson::Document& payload,
        std::string* alertToken);

    /**
     * A helper function to handle the DeleteAlerts directive.
     *
     * @param directive The AVS Directive.
     * @param payload The payload containing the alert data fields.
     * @return Whether the DeleteAlerts processing was successful.
     */
    bool handleDeleteAlerts(
        const std::shared_ptr<avsCommon::avs::AVSDirective>& directive,
        const rapidjson::Document& payload);

    /**
     * A helper function to handle the SetVolume directive.
     *
     * @param directive The AVS Directive.
     * @param payload The payload containing the alert data fields.
     * @return Whether the SetVolume processing was successful.
     */
    bool handleSetVolume(
        const std::shared_ptr<avsCommon::avs::AVSDirective>& directive,
        const rapidjson::Document& payload);

    /**
     * A helper function to handle the AdjustVolume directive.
     *
     * @param directive The AVS Directive.
     * @param payload The payload containing the alert data fields.
     * @return Whether the AdjustVolume processing was successful.
     */
    bool handleAdjustVolume(
        const std::shared_ptr<avsCommon::avs::AVSDirective>& directive,
        const rapidjson::Document& payload);

    /**
     * Utility function to send a single alert related Event to AVS. If isCertified is set to true, then the Event
     * will be guaranteed to be sent to AVS at some point in the future, even if there is no currently active
     * connection.  If it is set to false, and there is no currently active connection, the Event will not be sent.
     *
     * @param eventName The name of the Event to be sent.
     * @param alertToken The token of the Alert being sent to AVS within the Event.
     * @param isCertified Whether the event must be guaranteed to be sent.  See function description for details.
     */
    void sendEvent(const std::string& eventName, const std::string& alertToken, bool isCertified = false);

    /**
     * Utility function to send a multiple alerts related Event to AVS. If isCertified is set to true, then the Event
     * will be guaranteed to be sent to AVS at some point in the future, even if there is no currently active
     * connection.  If it is set to false, and there is no currently active connection, the Event will not be sent.
     *
     * @param eventName The name of the Event to be sent.
     * @param tokenList The list of Alert tokens being sent to AVS within the Event.
     * @param isCertified Whether the event must be guaranteed to be sent.  See function description for details.
     */
    void sendBulkEvent(const std::string& eventName, const std::list<std::string>& tokenList, bool isCertified = false);

    /**
     * The function sends Alerts.VolumeChanged event when forced or there is a difference between current volume and
     * the volume used to update AVS last time.
     *
     * @param forceUpdate should AVS be notified regardless of real difference.
     */
    void updateAVSWithLocalVolumeChanges(int8_t volume, bool forceUpdate);

    /**
     * A utility function to simplify calling the ExceptionEncounteredSender.
     *
     * @param directive The AVS Directive which resulted in the exception.
     * @param errorMessage The error message we will send to AVS.
     */
    void sendProcessingDirectiveException(
        const std::shared_ptr<avsCommon::avs::AVSDirective>& directive,
        const std::string& errorMessage);

    /**
     * A utility function to acquire the Alerts channel.
     */
    void acquireChannel();

    /**
     * A utility function to release the Alerts channel.
     */
    void releaseChannel();

    /**
     * A utility function to update the focus manager with the current state of all alerts.
     */
    void updateContextManager();

    /**
     * Creates a Context string for the alerts currently being managed.
     *
     * @return A Context string for the alerts currently being managed.
     */
    std::string getContextString();

    /**
     * Returns current @c SpeakerSettings for the AVS_ALERTS_VOLUME volume type.
     *
     * @param[out] speakerSettings @c SpeakerSetting object to receive value
     * @return true on success, false otherwise
     */
    bool getAlertVolumeSettings(avsCommon::sdkInterfaces::SpeakerInterface::SpeakerSettings* speakerSettings);

    /**
     * Returns current @c SpeakerSettings for the AVS_SPEAKER_VOLUME volume type.
     *
     * @param[out] speakerSettings @c SpeakerSetting object to receive value
     * @return true on success, false otherwise
     */
    bool getSpeakerVolumeSettings(avsCommon::sdkInterfaces::SpeakerInterface::SpeakerSettings* speakerSettings);

    /**
     * Updates the volume of the next alert to sound. Only next alert is affected, the volume of the currently sounding
     * alert is not changed.
     *
     * @param volume Volume for the next alert to sound with
     */
    void setNextAlertVolume(int64_t volume);

    /**
     * @name Executor Thread Variables
     *
     * These variables are only accessed by the @c m_executor, with the exception of initialization, and shutdown.
     * The first thing shutdown does is shutdown the @c m_executor, thus making this safe.
     */
    /// @{

    /// The regular MessageSender object.
    std::shared_ptr<avsCommon::sdkInterfaces::MessageSenderInterface> m_messageSender;
    /// The CertifiedSender object.
    std::shared_ptr<certifiedSender::CertifiedSender> m_certifiedSender;
    /// The FocusManager object.
    std::shared_ptr<avsCommon::sdkInterfaces::FocusManagerInterface> m_focusManager;
    /// The SpeakerManager object.
    std::shared_ptr<avsCommon::sdkInterfaces::SpeakerManagerInterface> m_speakerManager;
    /// The ContextManager object.
    std::shared_ptr<avsCommon::sdkInterfaces::ContextManagerInterface> m_contextManager;

    /// Set of observers to notify when an alert status changes.  @c m_mutex must be acquired before access.
    std::unordered_set<std::shared_ptr<AlertObserverInterface>> m_observers;

    /// Variable to capture if we are currently connected to AVS.
    bool m_isConnected;

    /// Our helper object that takes care of managing alert persistence and rendering.
    AlertScheduler m_alertScheduler;

    /// @}

    /// This member contains a factory to provide unique audio streams for the various alerts.
    std::shared_ptr<avsCommon::sdkInterfaces::audio::AlertsAudioFactoryInterface> m_alertsAudioFactory;

<<<<<<< HEAD
=======
    /// Set of capability configurations that will get published using the Capabilities API.
    std::unordered_set<std::shared_ptr<avsCommon::avs::CapabilityConfiguration>> m_capabilityConfigurations;

    /// Speaker settings used last time to report alerts volume to AVS.
    avsCommon::sdkInterfaces::SpeakerInterface::SpeakerSettings m_lastReportedSpeakerSettings;

    /// Flag indicating whether Content Channel is active now.
    bool m_contentChannelIsActive;

    /// Flag indicating whether Comms Channel is active now.
    bool m_commsChannelIsActive;

    /// Flag indicating if there is an active alert sounding at the moment.
    bool m_alertIsSounding;

>>>>>>> bc340bf9
    /**
     * The @c Executor which queues up operations from asynchronous API calls.
     *
     * @note This declaration needs to come *after* the Executor Thread Variables above so that the thread shuts down
     *     before the Executor Thread Variables are destroyed.
     */
    avsCommon::utils::threading::Executor m_executor;
};

}  // namespace alerts
}  // namespace capabilityAgents
}  // namespace alexaClientSDK

#endif  // ALEXA_CLIENT_SDK_CAPABILITYAGENTS_ALERTS_INCLUDE_ALERTS_ALERTSCAPABILITYAGENT_H_<|MERGE_RESOLUTION|>--- conflicted
+++ resolved
@@ -24,14 +24,10 @@
 #include <AVSCommon/AVS/CapabilityAgent.h>
 #include <AVSCommon/AVS/MessageRequest.h>
 #include <AVSCommon/AVS/FocusState.h>
-<<<<<<< HEAD
-#include <AVSCommon/SDKInterfaces/Audio/AlertsAudioFactoryInterface.h>
-=======
 #include <AVSCommon/AVS/CapabilityConfiguration.h>
 #include <AVSCommon/SDKInterfaces/Audio/AlertsAudioFactoryInterface.h>
 #include <AVSCommon/SDKInterfaces/CapabilityConfigurationInterface.h>
 #include <AVSCommon/SDKInterfaces/ConnectionStatusObserverInterface.h>
->>>>>>> bc340bf9
 #include <AVSCommon/SDKInterfaces/ContextManagerInterface.h>
 #include <AVSCommon/SDKInterfaces/FocusManagerInterface.h>
 #include <AVSCommon/SDKInterfaces/MessageSenderInterface.h>
@@ -491,8 +487,6 @@
     /// This member contains a factory to provide unique audio streams for the various alerts.
     std::shared_ptr<avsCommon::sdkInterfaces::audio::AlertsAudioFactoryInterface> m_alertsAudioFactory;
 
-<<<<<<< HEAD
-=======
     /// Set of capability configurations that will get published using the Capabilities API.
     std::unordered_set<std::shared_ptr<avsCommon::avs::CapabilityConfiguration>> m_capabilityConfigurations;
 
@@ -508,7 +502,6 @@
     /// Flag indicating if there is an active alert sounding at the moment.
     bool m_alertIsSounding;
 
->>>>>>> bc340bf9
     /**
      * The @c Executor which queues up operations from asynchronous API calls.
      *
