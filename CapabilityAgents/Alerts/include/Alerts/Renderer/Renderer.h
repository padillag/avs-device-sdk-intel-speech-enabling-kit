--- conflicted
+++ resolved
@@ -160,9 +160,6 @@
     void resetSourceId();
 
     /**
-<<<<<<< HEAD
-     * Utility function to handle the rendering of the next audio asset, with respect to @c m_loopCount and @c
-=======
      * Utility function that checks whether the default audio will be rendered or will be taken from the URL sources
      *
      * @return @c true if default audio will be rendered.  Returns @c false otherwise.
@@ -216,7 +213,6 @@
 
     /**
      * Utility function to handle the rendering of the next audio asset, with respect to @c m_remainingLoopCount and @c
->>>>>>> bc340bf9
      * m_nextUrlIndexToRender.  If all urls within a loop have completed, and there are further loops to render, this
      * function will also perform a sleep for the @c m_loopPause duration.
      *
@@ -225,8 +221,6 @@
      */
     bool renderNextAudioAsset();
 
-<<<<<<< HEAD
-=======
     /**
      * Utility function to handle all aspects of an error occurring.  The sourceId is reset, the observer is notified
      * and the observer is reset.
@@ -235,7 +229,6 @@
      */
     void handlePlaybackError(const std::string& error);
 
->>>>>>> bc340bf9
     /// @}
 
     /**
