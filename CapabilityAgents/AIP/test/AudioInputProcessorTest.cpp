--- conflicted
+++ resolved
@@ -15,10 +15,7 @@
 
 /// @file AudioInputProcessorTest.cpp
 
-<<<<<<< HEAD
-=======
 #include <cstring>
->>>>>>> bc340bf9
 #include <climits>
 #include <numeric>
 #include <sstream>
@@ -220,8 +217,6 @@
 /// JSON key for the ambient energy field of a ReportEchoSpatialPerceptionData event.
 static const std::string ESP_AMBIENT_ENERGY_KEY = "ambientEnergy";
 
-<<<<<<< HEAD
-=======
 /// The field name for the user voice attachment.
 static const std::string AUDIO_ATTACHMENT_FIELD_NAME = "audio";
 
@@ -234,7 +229,6 @@
 /// Sample Wakeword engine metadata to compare with the @ AttachmentReader
 static const std::string KWD_METADATA_EXAMPLE = "Wakeword engine metadata example";
 
->>>>>>> bc340bf9
 /// Utility function to parse a JSON document.
 static rapidjson::Document parseJson(const std::string& json) {
     rapidjson::Document document;
@@ -282,12 +276,8 @@
         avsCommon::avs::AudioInputStream::Index keywordEnd = AudioInputProcessor::INVALID_INDEX,
         std::string keyword = "",
         std::shared_ptr<std::string> avsInitiator = nullptr,
-<<<<<<< HEAD
-        const ESPData& espData = ESPData::EMPTY_ESP_DATA);
-=======
         const ESPData espData = ESPData::getEmptyESPData(),
         const std::shared_ptr<std::vector<char>> KWDMetadata = nullptr);
->>>>>>> bc340bf9
 
     /**
      * This function sends a recognize event using the provided @c AudioInputProcessor and the recognize parameters
@@ -319,8 +309,6 @@
      */
     void verifyEspMessage(std::shared_ptr<avsCommon::avs::MessageRequest> request, const std::string& dialogRequestId);
 
-<<<<<<< HEAD
-=======
     /**
      * This function verifies the metadata @c AttachmentReader created is correct
      *
@@ -331,7 +319,6 @@
         const std::shared_ptr<avsCommon::avs::MessageRequest> request,
         const std::shared_ptr<std::vector<char>> KWDMetadata);
 
->>>>>>> bc340bf9
     /**
      * This function verifies that JSON content of a recognize @c MessageRequest is correct, and that it has an
      * attachment.
@@ -374,16 +361,11 @@
     /// The ESP data for this ReportEchoSpatialPerceptionData event.
     const ESPData m_espData;
 
-<<<<<<< HEAD
-    /// The attachment reader saved by a call to @c verifyMessage().
-    std::shared_ptr<avsCommon::avs::attachment::AttachmentReader> m_reader;
-=======
     /// The user voice attachment reader saved by a call to @c verifyMessage().
     std::shared_ptr<avsCommon::avs::MessageRequest::NamedReader> m_reader;
 
     /// The wake word engine metadata attachment reader saved by a call to @c verifyMessage().
     std::shared_ptr<std::vector<char>> m_KWDMetadata;
->>>>>>> bc340bf9
 };
 
 RecognizeEvent::RecognizeEvent(
@@ -393,26 +375,14 @@
     avsCommon::avs::AudioInputStream::Index keywordEnd,
     std::string keyword,
     std::shared_ptr<std::string> avsInitiator,
-<<<<<<< HEAD
-    const ESPData& espData) :
-=======
     const ESPData espData,
     const std::shared_ptr<std::vector<char>> KWDMetadata) :
->>>>>>> bc340bf9
         m_audioProvider{audioProvider},
         m_initiator{initiator},
         m_begin{begin},
         m_keywordEnd{keywordEnd},
         m_keyword{keyword},
         m_avsInitiator{avsInitiator},
-<<<<<<< HEAD
-        m_espData{espData} {
-}
-
-std::future<bool> RecognizeEvent::send(std::shared_ptr<AudioInputProcessor> audioInputProcessor) {
-    auto result =
-        audioInputProcessor->recognize(m_audioProvider, m_initiator, m_begin, m_keywordEnd, m_keyword, m_espData);
-=======
         m_espData{espData},
         m_KWDMetadata{KWDMetadata} {
 }
@@ -420,7 +390,6 @@
 std::future<bool> RecognizeEvent::send(std::shared_ptr<AudioInputProcessor> audioInputProcessor) {
     auto result = audioInputProcessor->recognize(
         m_audioProvider, m_initiator, m_begin, m_keywordEnd, m_keyword, m_espData, m_KWDMetadata);
->>>>>>> bc340bf9
     EXPECT_TRUE(result.valid());
     return result;
 }
@@ -460,8 +429,6 @@
     EXPECT_EQ(std::to_string(getJsonInt64(payload->value, ESP_AMBIENT_ENERGY_KEY)), m_espData.getAmbientEnergy());
 }
 
-<<<<<<< HEAD
-=======
 void RecognizeEvent::verifyMetadata(
     const std::shared_ptr<avsCommon::avs::MessageRequest> request,
     const std::shared_ptr<std::vector<char>> KWDMetadata) {
@@ -480,7 +447,6 @@
         EXPECT_EQ(memcmp(buffer, KWD_METADATA_EXAMPLE.data(), KWD_METADATA_EXAMPLE.length()), 0);
     }
 }
->>>>>>> bc340bf9
 void RecognizeEvent::verifyMessage(
     std::shared_ptr<avsCommon::avs::MessageRequest> request,
     const std::vector<Sample>& pattern,
@@ -540,11 +506,7 @@
         }
     }
 
-<<<<<<< HEAD
-    m_reader = request->getAttachmentReader();
-=======
     m_reader = request->getAttachmentReader(request->attachmentReadersCount() - 1);
->>>>>>> bc340bf9
     EXPECT_NE(m_reader, nullptr);
     EXPECT_EQ(m_reader->name, AUDIO_ATTACHMENT_FIELD_NAME);
 
@@ -652,12 +614,8 @@
         std::string keyword = "",
         RecognizeStopPoint stopPoint = RecognizeStopPoint::NONE,
         std::shared_ptr<std::string> avsInitiator = nullptr,
-<<<<<<< HEAD
-        const ESPData& espData = ESPData::EMPTY_ESP_DATA);
-=======
         const ESPData espData = ESPData::getEmptyESPData(),
         const std::shared_ptr<std::vector<char>> KWDMetadata = nullptr);
->>>>>>> bc340bf9
 
     /**
      * Function to call @c AudioInputProcessor::stopCapture() and verify that it succeeds.
@@ -888,12 +846,8 @@
     std::string keyword,
     RecognizeStopPoint stopPoint,
     std::shared_ptr<std::string> avsInitiator,
-<<<<<<< HEAD
-    const ESPData& espData) {
-=======
     const ESPData espData,
     const std::shared_ptr<std::vector<char>> KWDMetadata) {
->>>>>>> bc340bf9
     std::mutex mutex;
     std::condition_variable conditionVariable;
 
@@ -912,13 +866,8 @@
     rapidjson::Writer<rapidjson::StringBuffer> contextWriter(contextBuffer);
     contextDocument.Accept(contextWriter);
     std::string contextJson = contextBuffer.GetString();
-<<<<<<< HEAD
-    m_recognizeEvent =
-        std::make_shared<RecognizeEvent>(audioProvider, initiator, begin, keywordEnd, keyword, avsInitiator, espData);
-=======
     m_recognizeEvent = std::make_shared<RecognizeEvent>(
         audioProvider, initiator, begin, keywordEnd, keyword, avsInitiator, espData, KWDMetadata);
->>>>>>> bc340bf9
     if (keyword.empty()) {
         EXPECT_CALL(*m_mockContextManager, getContext(_)).WillOnce(InvokeWithoutArgs([this] {
             m_audioInputProcessor->provideState(STOP_CAPTURE, STATE_REQUEST_TOKEN);
@@ -979,12 +928,8 @@
         }
         EXPECT_CALL(*m_mockMessageSender, sendMessage(_))
             .WillOnce(DoAll(
-<<<<<<< HEAD
-                Invoke([this](std::shared_ptr<avsCommon::avs::MessageRequest> request) {
-=======
                 Invoke([this, KWDMetadata](std::shared_ptr<avsCommon::avs::MessageRequest> request) {
                     m_recognizeEvent->verifyMetadata(request, KWDMetadata);
->>>>>>> bc340bf9
                     m_recognizeEvent->verifyMessage(request, m_pattern, m_dialogRequestId);
                 }),
                 InvokeWithoutArgs([&] {
@@ -1281,11 +1226,7 @@
     EXPECT_CALL(*result, setCompleted());
     EXPECT_CALL(*m_mockObserver, onStateChanged(AudioInputProcessorObserverInterface::State::EXPECTING_SPEECH));
     EXPECT_CALL(*m_mockObserver, onStateChanged(AudioInputProcessorObserverInterface::State::RECOGNIZING));
-<<<<<<< HEAD
-    EXPECT_CALL(*m_mockUserActivityNotifier, onUserActive()).Times(2);
-=======
     EXPECT_CALL(*m_mockUserInactivityMonitor, onUserActive()).Times(2);
->>>>>>> bc340bf9
     EXPECT_CALL(*m_mockContextManager, getContext(_));
     EXPECT_CALL(*m_mockDirectiveSequencer, setDialogRequestId(_));
 
@@ -2073,8 +2014,6 @@
     m_audioProvider->format.sampleRateHz = 32000;
     EXPECT_TRUE(testRecognizeSucceeds(*m_audioProvider, Initiator::WAKEWORD, begin, end, KEYWORD_TEXT));
 }
-<<<<<<< HEAD
-=======
 
 /**
  * This function verifies that @c AudioInputProcessor::recognize() creates a @c MessageRequest with KWDMetadata
@@ -2099,7 +2038,63 @@
         metadata));
 }
 
->>>>>>> bc340bf9
+/*
+ * This function verifies that @c AudioInputProcessor::recognize() works with @c Initiator::WAKEWORD, keyword and
+ * valid espData.
+ */
+TEST_F(AudioInputProcessorTest, recognizeWakewordWithESPWithKeyword) {
+    auto begin = AudioInputProcessor::INVALID_INDEX;
+    auto end = AudioInputProcessor::INVALID_INDEX;
+    // note that we are just using a integer instead of a float number, this is to help with JSON verification.
+    ESPData espData("123456789", "987654321");
+    EXPECT_TRUE(testRecognizeSucceeds(
+        *m_audioProvider, Initiator::WAKEWORD, begin, end, KEYWORD_TEXT, RecognizeStopPoint::NONE, nullptr, espData));
+}
+
+/*
+ * This function verifies that @c AudioInputProcessor::recognize() works with @c Initiator::WAKEWORD, keyword and
+ * invalid espData.  The ReportEchoSpatialPerceptionData event will not be sent but the Recognize event should still be
+ * sent.
+ */
+TEST_F(AudioInputProcessorTest, recognizeWakewordWithInvalidESPWithKeyword) {
+    auto begin = AudioInputProcessor::INVALID_INDEX;
+    auto end = AudioInputProcessor::INVALID_INDEX;
+    ESPData espData("@#\"", "@#\"");
+    EXPECT_TRUE(testRecognizeSucceeds(
+        *m_audioProvider, Initiator::WAKEWORD, begin, end, KEYWORD_TEXT, RecognizeStopPoint::NONE, nullptr, espData));
+}
+
+/*
+ * This function verifies that @c AudioInputProcessor::recognize() works with OPUS encoding used with
+ * @c Initiator::TAP.
+ */
+TEST_F(AudioInputProcessorTest, recognizeOPUSWithTap) {
+    m_audioProvider->format.encoding = avsCommon::utils::AudioFormat::Encoding::OPUS;
+    m_audioProvider->format.sampleRateHz = 32000;
+    ASSERT_TRUE(testRecognizeSucceeds(*m_audioProvider, Initiator::TAP));
+}
+
+/*
+ * This function verifies that @c AudioInputProcessor::recognize() works with OPUS encoding used with
+ * @c Initiator::PRESS_AND_HOLD.
+ */
+TEST_F(AudioInputProcessorTest, recognizeOPUSWithPressAndHold) {
+    m_audioProvider->format.encoding = avsCommon::utils::AudioFormat::Encoding::OPUS;
+    m_audioProvider->format.sampleRateHz = 32000;
+    ASSERT_TRUE(testRecognizeSucceeds(*m_audioProvider, Initiator::PRESS_AND_HOLD));
+}
+
+/**
+ * This function verifies that @c AudioInputProcessor::recognize() works with OPUS encoding used with
+ * @c Initiator::WAKEWORD valid begin and end indices.
+ */
+TEST_F(AudioInputProcessorTest, recognizeOPUSWithWakeWord) {
+    avsCommon::avs::AudioInputStream::Index begin = 0;
+    avsCommon::avs::AudioInputStream::Index end = AudioInputProcessor::INVALID_INDEX;
+    m_audioProvider->format.encoding = avsCommon::utils::AudioFormat::Encoding::OPUS;
+    m_audioProvider->format.sampleRateHz = 32000;
+    EXPECT_TRUE(testRecognizeSucceeds(*m_audioProvider, Initiator::WAKEWORD, begin, end, KEYWORD_TEXT));
+}
 }  // namespace test
 }  // namespace aip
 }  // namespace capabilityAgents
