/*
 * Copyright 2017-2018 Amazon.com, Inc. or its affiliates. All Rights Reserved.
 *
 * Licensed under the Apache License, Version 2.0 (the "License").
 * You may not use this file except in compliance with the License.
 * A copy of the License is located at
 *
 *     http://aws.amazon.com/apache2.0/
 *
 * or in the "license" file accompanying this file. This file is distributed
 * on an "AS IS" BASIS, WITHOUT WARRANTIES OR CONDITIONS OF ANY KIND, either
 * express or implied. See the License for the specific language governing
 * permissions and limitations under the License.
 */

#include <iostream>
#include <sstream>
#include <iostream>
#include <fstream>
#include <unistd.h>

#include "SampleApp/UIManager.h"

#include <AVSCommon/SDKInterfaces/DialogUXStateObserverInterface.h>
#include "AVSCommon/Utils/SDKVersion.h"

#include "SampleApp/ConsolePrinter.h"

namespace alexaClientSDK {
namespace sampleApp {

using namespace avsCommon::sdkInterfaces;

static const std::string VERSION = avsCommon::utils::sdkVersion::getCurrentVersion();
static const char* LED_CTRL_STATE = "/sys/kernel/avsux/state";
static const char* LED_CTRL_VOLUME = "/sys/kernel/avsux/volume";

// clang-format off
static const std::string ALEXA_WELCOME_MESSAGE =
    "                  #    #     #  #####      #####  ######  #    #              \n"
    "                 # #   #     # #     #    #     # #     # #   #               \n"
    "                #   #  #     # #          #       #     # #  #                \n"
    "               #     # #     #  #####      #####  #     # ###                 \n"
    "               #######  #   #        #          # #     # #  #                \n"
    "               #     #   # #   #     #    #     # #     # #   #               \n"
    "               #     #    #     #####      #####  ######  #    #              \n"
    "                                                                              \n"
    "       #####                                           #                      \n"
    "      #     #   ##   #    # #####  #      ######      # #   #####  #####      \n"
    "      #        #  #  ##  ## #    # #      #          #   #  #    # #    #     \n"
    "       #####  #    # # ## # #    # #      #####     #     # #    # #    #     \n"
    "            # ###### #    # #####  #      #         ####### #####  #####      \n"
    "      #     # #    # #    # #      #      #         #     # #      #          \n"
    "       #####  #    # #    # #      ###### ######    #     # #      #          \n\n"
    "       SDK Version " + VERSION + "\n";
// clang-format on
static const std::string HELP_MESSAGE =
    "+----------------------------------------------------------------------------+\n"
    "|                                  Options:                                  |\n"
#ifdef KWD
    "| Wake word:                                                                 |\n"
    "|       Simply say Alexa and begin your query.                               |\n"
#endif
    "| Tap to talk:                                                               |\n"
    "|       Press 't' and Enter followed by your query (no need for the 'Alexa').|\n"
    "| Hold to talk:                                                              |\n"
    "|       Press 'h' followed by Enter to simulate holding a button.            |\n"
    "|       Then say your query (no need for the 'Alexa').                       |\n"
    "|       Press 'h' followed by Enter to simulate releasing a button.          |\n"
    "| Stop an interaction:                                                       |\n"
    "|       Press 's' and Enter to stop an ongoing interaction.                  |\n"
#ifdef KWD
    "| Privacy mode (microphone off):                                             |\n"
    "|       Press 'm' and Enter to turn on and off the microphone.               |\n"
    "| Echo Spatial Perception (ESP): This is for testing purpose only!           |\n"
    "|       Press 'e' followed by Enter at any time to adjust ESP settings.      |\n"
#endif
    "| Playback Controls:                                                         |\n"
    "|       Press '1' for a 'PLAY' button press.                                 |\n"
    "|       Press '2' for a 'PAUSE' button press.                                |\n"
    "|       Press '3' for a 'NEXT' button press.                                 |\n"
    "|       Press '4' for a 'PREVIOUS' button press.                             |\n"
#ifdef ENABLE_COMMS
    "| Comms Controls:                                                            |\n"
    "|       Press 'd' followed by Enter at any time to accept or stop calls.     |\n"
#endif
    "| Settings:                                                                  |\n"
    "|       Press 'c' followed by Enter at any time to see the settings screen.  |\n"
    "| Speaker Control:                                                           |\n"
    "|       Press 'p' followed by Enter at any time to adjust speaker settings.  |\n"
    "| Firmware Version:                                                          |\n"
    "|       Press 'f' followed by Enter at any time to report a different        |\n"
    "|       firmware version.                                                    |\n"
<<<<<<< HEAD
    "| Info:                                                                      |\n"
    "|       Press 'i' followed by Enter at any time to see the help screen.      |\n"
    "| Reset device:                                                              |\n"
    "|       Press 'k' followed by Enter at any time to reset your device. This   |\n"
    "|       will erase any data stored in the device and you will have to        |\n"
    "|       register your device with another account.                           |\n"
    "|       This will kill the application since we don't support login yet.     |\n"
=======
    "| Info:                                                                      |\n"
    "|       Press 'i' followed by Enter at any time to see the help screen.      |\n"
    "| Reset device:                                                              |\n"
    "|       Press 'k' followed by Enter at any time to reset your device. This   |\n"
    "|       will erase any data stored in the device and you will have to        |\n"
    "|       re-register your device.                                             |\n"
    "|       This option will also exit the application.                          |\n"
    "| Quit:                                                                      |\n"
    "|       Press 'q' followed by Enter at any time to quit the application.     |\n"
    "+----------------------------------------------------------------------------+\n";

static const std::string LIMITED_HELP_HEADER =
    "+----------------------------------------------------------------------------+\n"
    "|                          In Limited Mode:                                  |\n"
    "+----------------------------------------------------------------------------+\n";

static const std::string AUTH_FAILED_STR =
    "| Status : Unrecoverable authorization failure.                              |\n";

static const std::string CAPABILITIES_API_FAILED_STR =
    "| Status : Unrecoverable Capabilities API call failure.                      |\n";

static const std::string LIMITED_HELP_MESSAGE =
    "+----------------------------------------------------------------------------+\n"
    "| Info:                                                                      |\n"
    "|       Press 'i' followed by Enter at any time to see the help screen.      |\n"
    "| Stop an interaction:                                                       |\n"
    "|       Press 's' and Enter to stop an ongoing interaction.                  |\n"
#ifdef KWD
    "| Privacy mode (microphone off):                                             |\n"
    "|       Press 'm' and Enter to turn on and off the microphone.               |\n"
#endif
    "| Speaker Control:                                                           |\n"
    "|       Press 'p' followed by Enter at any time to adjust speaker settings.  |\n"
    "| Reset device:                                                              |\n"
    "|       Press 'k' followed by Enter at any time to reset your device. This   |\n"
    "|       will erase any data stored in the device and you will have to        |\n"
    "|       re-register your device.                                             |\n"
    "|       This option will also exit the application.                          |\n"
>>>>>>> bc340bf9
    "| Quit:                                                                      |\n"
    "|       Press 'q' followed by Enter at any time to quit the application.     |\n"
    "+----------------------------------------------------------------------------+\n";

static const std::string SETTINGS_MESSAGE =
    "+----------------------------------------------------------------------------+\n"
    "|                          Setting Options:                                  |\n"
    "| Change Language:                                                           |\n"
    "|       Press '1' followed by Enter to see language options.                 |\n"
    "+----------------------------------------------------------------------------+\n";

static const std::string LOCALE_MESSAGE =
    "+----------------------------------------------------------------------------+\n"
    "|                          Language Options:                                 |\n"
    "|                                                                            |\n"
    "| Press '1' followed by Enter to change the language to US English.          |\n"
    "| Press '2' followed by Enter to change the language to UK English.          |\n"
    "| Press '3' followed by Enter to change the language to German.              |\n"
    "| Press '4' followed by Enter to change the language to Indian English.      |\n"
    "| Press '5' followed by Enter to change the language to Canadian English.    |\n"
    "| Press '6' followed by Enter to change the language to Japanese.            |\n"
    "| Press '7' followed by Enter to change the language to Australian English.  |\n"
<<<<<<< HEAD
=======
    "| Press '8' followed by Enter to change the language to French.              |\n"
>>>>>>> bc340bf9
    "+----------------------------------------------------------------------------+\n";

static const std::string SPEAKER_CONTROL_MESSAGE =
    "+----------------------------------------------------------------------------+\n"
    "|                          Speaker Options:                                  |\n"
    "|                                                                            |\n"
    "| Press '1' followed by Enter to modify AVS_SPEAKER_VOLUME typed speakers.   |\n"
    "|       AVS_SPEAKER_VOLUME Speakers Control Volume For:                      |\n"
    "|             Speech, Content, Notification, Bluetooth.                      |\n"
    "| Press '2' followed by Enter to modify AVS_ALERTS_VOLUME typed speakers.    |\n"
    "|       AVS_ALERTS_VOLUME Speakers Control Volume For:                       |\n"
    "|             Alerts.                                                        |\n"
    "+----------------------------------------------------------------------------+\n";

static const std::string FIRMWARE_CONTROL_MESSAGE =
    "+----------------------------------------------------------------------------+\n"
    "|                          Firmware Version:                                 |\n"
    "|                                                                            |\n"
    "| Enter a decimal integer value between 1 and 2147483647.                    |\n"
    "+----------------------------------------------------------------------------+\n";

static const std::string FIRMWARE_CONTROL_MESSAGE =
    "+----------------------------------------------------------------------------+\n"
    "|                          Firmware Version:                                 |\n"
    "|                                                                            |\n"
    "| Enter a decimal integer value between 1 and 2147483647.                    |\n"
    "+----------------------------------------------------------------------------+\n";

static const std::string VOLUME_CONTROL_MESSAGE =
    "+----------------------------------------------------------------------------+\n"
    "|                          Volume Options:                                   |\n"
    "|                                                                            |\n"
    "| Press '1' followed by Enter to increase the volume.                        |\n"
    "| Press '2' followed by Enter to decrease the volume.                        |\n"
    "| Press '3' followed by Enter to mute the volume.                            |\n"
    "| Press '4' followed by Enter to unmute the volume.                          |\n"
    "| Press 'i' to display this help screen.                                     |\n"
    "| Press 'q' to exit Volume Control Mode.                                     |\n"
    "+----------------------------------------------------------------------------+\n";

static const std::string ESP_CONTROL_MESSAGE =
    "+----------------------------------------------------------------------------+\n"
    "|                          ESP Options:                                      |\n"
    "|                                                                            |\n"
    "| By Default ESP support is off and the implementation in the SampleApp is   |\n"
    "| for testing purpose only!                                                  |\n"
    "|                                                                            |\n"
    "| Press '1' followed by Enter to toggle ESP support.                         |\n"
    "| Press '2' followed by Enter to enter the voice energy.                     |\n"
    "| Press '3' followed by Enter to enter the ambient energy.                   |\n"
    "| Press 'q' to exit ESP Control Mode.                                        |\n";

static const std::string RESET_CONFIRMATION =
    "+----------------------------------------------------------------------------+\n"
    "|                    Device Reset Confirmation:                              |\n"
    "|                                                                            |\n"
    "| This operation will remove all your personal information, device settings, |\n"
    "| and downloaded content. Are you sure you want to reset your device?        |\n"
    "|                                                                            |\n"
    "| Press 'Y' followed by Enter to reset the device.                           |\n"
    "| Press 'N' followed by Enter to cancel the device reset operation.          |\n"
    "+----------------------------------------------------------------------------+\n";

static const std::string RESET_WARNING =
    "Device was reset! Please don't forget to deregister it. For more details "
    "visit https://www.amazon.com/gp/help/customer/display.html?nodeId=201357520";

<<<<<<< HEAD
=======
static const std::string ENTER_LIMITED = "Entering limited interaction mode.";

UIManager::UIManager() :
        m_dialogState{DialogUXState::IDLE},
        m_capabilitiesState{CapabilitiesObserverInterface::State::UNINITIALIZED},
        m_capabilitiesError{CapabilitiesObserverInterface::Error::UNINITIALIZED},
        m_authState{AuthObserverInterface::State::UNINITIALIZED},
        m_authCheckCounter{0},
        m_connectionStatus{avsCommon::sdkInterfaces::ConnectionStatusObserverInterface::Status::DISCONNECTED} {
}

static const std::string COMMS_MESSAGE =
    "+----------------------------------------------------------------------------+\n"
    "|                          Comms Options:                                    |\n"
    "|                                                                            |\n"
    "| Press 'a' followed by Enter to accept an incoming call.                    |\n"
    "| Press 's' followed by Enter to stop an ongoing call.                       |\n"
    "+----------------------------------------------------------------------------+\n";

>>>>>>> bc340bf9
void UIManager::onDialogUXStateChanged(DialogUXState state) {
    m_executor.submit([this, state]() {
        if (state == m_dialogState) {
            return;
        }
        m_dialogState = state;
        ledSetState(toLedState(state));
        printState();
    });
}

void UIManager::onConnectionStatusChanged(const Status status, const ChangedReason reason) {
    m_executor.submit([this, status]() {
        if (m_connectionStatus == status) {
            return;
        }
        m_connectionStatus = status;
        printState();
    });
}

void UIManager::onSettingChanged(const std::string& key, const std::string& value) {
    m_executor.submit([key, value]() {
        std::string msg = key + " set to " + value;
        ConsolePrinter::prettyPrint(msg);
    });
}

void UIManager::onSpeakerSettingsChanged(
    const SpeakerManagerObserverInterface::Source& source,
    const SpeakerInterface::Type& type,
    const SpeakerInterface::SpeakerSettings& settings) {
    m_executor.submit([this, source, type, settings]() {
        std::ostringstream oss;
        oss << "SOURCE:" << source << " TYPE:" << type << " VOLUME:" << static_cast<int>(settings.volume)
            << " MUTE:" << settings.mute;
        ConsolePrinter::prettyPrint(oss.str());
        ledSetVolume(settings.volume);
        sleep(1);
        ledSetState(toLedState(m_dialogState));
<<<<<<< HEAD
    });
}

void UIManager::onSetIndicator(avsCommon::avs::IndicatorState state) {
    m_executor.submit([state]() {
        std::ostringstream oss;
        oss << "NOTIFICATION INDICATOR STATE: " << state;
        ConsolePrinter::prettyPrint(oss.str());
    });
}

void UIManager::onAlertStateChange(
    const std::string& alertToken,
    alexaClientSDK::capabilityAgents::alerts::AlertObserverInterface::State state,
    const std::string& reason) {
    m_executor.submit([this, state]() {
        std::ostringstream oss;
        oss << "ALERT STATE: " << state;
        ConsolePrinter::prettyPrint(oss.str());
        ledSetState(toLedState(state));

    });
}

void UIManager::printWelcomeScreen() {
    m_executor.submit([this]() {
        ConsolePrinter::simplePrint(ALEXA_WELCOME_MESSAGE);
        // ensure that the leds are off
        ledSetState(toLedState(DialogUXState::IDLE));
=======
    });
}

void UIManager::onSetIndicator(avsCommon::avs::IndicatorState state) {
    m_executor.submit([state]() {
        std::ostringstream oss;
        oss << "NOTIFICATION INDICATOR STATE: " << state;
        ConsolePrinter::prettyPrint(oss.str());
    });
}

void UIManager::onRequestAuthorization(const std::string& url, const std::string& code) {
    m_executor.submit([this, url, code]() {
        m_authCheckCounter = 0;
        ConsolePrinter::prettyPrint("NOT YET AUTHORIZED");
        std::ostringstream oss;
        oss << "To authorize, browse to: '" << url << "' and enter the code: " << code;
        ConsolePrinter::prettyPrint(oss.str());
    });
}

void UIManager::onAlertStateChange(
    const std::string& alertToken,
    alexaClientSDK::capabilityAgents::alerts::AlertObserverInterface::State state,
    const std::string& reason) {
    m_executor.submit([this, state]() {
        std::ostringstream oss;
        oss << "ALERT STATE: " << state;
        ConsolePrinter::prettyPrint(oss.str());
        ledSetState(toLedState(state));
    });
}

void UIManager::onCheckingForAuthorization() {
    m_executor.submit([this]() {
        std::ostringstream oss;
        oss << "Checking for authorization (" << ++m_authCheckCounter << ")...";
        ConsolePrinter::prettyPrint(oss.str());
    });
}

void UIManager::onAuthStateChange(AuthObserverInterface::State newState, AuthObserverInterface::Error newError) {
    m_executor.submit([this, newState, newError]() {
        if (m_authState != newState) {
            m_authState = newState;
            switch (m_authState) {
                case AuthObserverInterface::State::UNINITIALIZED:
                    break;
                case AuthObserverInterface::State::REFRESHED:
                    ConsolePrinter::prettyPrint("Authorized!");
                    break;
                case AuthObserverInterface::State::EXPIRED:
                    ConsolePrinter::prettyPrint("AUTHORIZATION EXPIRED");
                    break;
                case AuthObserverInterface::State::UNRECOVERABLE_ERROR:
                    std::ostringstream oss;
                    oss << "UNRECOVERABLE AUTHORIZATION ERROR: " << newError;
                    ConsolePrinter::prettyPrint({oss.str(), ENTER_LIMITED});
                    setFailureStatus(AUTH_FAILED_STR);
                    break;
            }
        }
    });
}

void UIManager::onCapabilitiesStateChange(
    CapabilitiesObserverInterface::State newState,
    CapabilitiesObserverInterface::Error newError) {
    m_executor.submit([this, newState, newError]() {
        if ((m_capabilitiesState != newState) && (m_capabilitiesError != newError)) {
            m_capabilitiesState = newState;
            m_capabilitiesError = newError;
            if (CapabilitiesObserverInterface::State::FATAL_ERROR == m_capabilitiesState) {
                std::ostringstream oss;
                oss << "UNRECOVERABLE CAPABILITIES API ERROR: " << m_capabilitiesError;
                ConsolePrinter::prettyPrint({oss.str(), ENTER_LIMITED});
                setFailureStatus(CAPABILITIES_API_FAILED_STR);
            }
        }
>>>>>>> bc340bf9
    });
}

void UIManager::printWelcomeScreen() {
    m_executor.submit([this]() {
        ConsolePrinter::simplePrint(ALEXA_WELCOME_MESSAGE);
        // ensure that the leds are off
        ledSetState(toLedState(DialogUXState::IDLE));
    });
}
void UIManager::printHelpScreen() {
    m_executor.submit([]() { ConsolePrinter::simplePrint(HELP_MESSAGE); });
}

void UIManager::printLimitedHelp() {
    m_executor.submit(
        [this]() { ConsolePrinter::simplePrint(LIMITED_HELP_HEADER + m_failureStatus + LIMITED_HELP_MESSAGE); });
}

void UIManager::printSettingsScreen() {
    m_executor.submit([]() { ConsolePrinter::simplePrint(SETTINGS_MESSAGE); });
}

void UIManager::printLocaleScreen() {
    m_executor.submit([]() { ConsolePrinter::simplePrint(LOCALE_MESSAGE); });
}

void UIManager::printSpeakerControlScreen() {
    m_executor.submit([]() { ConsolePrinter::simplePrint(SPEAKER_CONTROL_MESSAGE); });
}

void UIManager::printFirmwareVersionControlScreen() {
    m_executor.submit([]() { ConsolePrinter::simplePrint(FIRMWARE_CONTROL_MESSAGE); });
}

void UIManager::printVolumeControlScreen() {
    m_executor.submit([]() { ConsolePrinter::simplePrint(VOLUME_CONTROL_MESSAGE); });
}

void UIManager::printESPControlScreen(bool support, const std::string& voiceEnergy, const std::string& ambientEnergy) {
    m_executor.submit([support, voiceEnergy, ambientEnergy]() {
        std::string screen = ESP_CONTROL_MESSAGE;
        screen += "|\n";
        screen += "| support       = ";
        screen += support ? "true\n" : "false\n";
        screen += "| voiceEnergy   = " + voiceEnergy + "\n";
        screen += "| ambientEnergy = " + ambientEnergy + "\n";
        screen += "+----------------------------------------------------------------------------+\n";
        ConsolePrinter::simplePrint(screen);
    });
}

<<<<<<< HEAD
=======
void UIManager::printCommsControlScreen() {
    m_executor.submit([]() { ConsolePrinter::simplePrint(COMMS_MESSAGE); });
}

>>>>>>> bc340bf9
void UIManager::printErrorScreen() {
    m_executor.submit([]() { ConsolePrinter::prettyPrint("Invalid Option"); });
}

void UIManager::microphoneOff() {
    m_executor.submit([this]() {
#ifdef PRIVACY_WORKING
        onDialogUXStateChanged(DialogUXState::MIC_OFF);
#else
        // get rid of this case once privacy mode is working
        ConsolePrinter::prettyPrint("MIC_OFF skipped");
#endif
    });
}

void UIManager::printResetConfirmation() {
    m_executor.submit([]() { ConsolePrinter::simplePrint(RESET_CONFIRMATION); });
}

void UIManager::printResetWarning() {
    m_executor.submit([]() { ConsolePrinter::prettyPrint(RESET_WARNING); });
}

void UIManager::microphoneOn() {
    m_executor.submit([this]() {
#ifdef PRIVACY_WORKING
        onDialogUXStateChanged(DialogUXState::IDLE);
#else
        // get rid of this case and any #ifdef PRIVACY_WORKING
        ConsolePrinter::prettyPrint("MIC_ON");
#endif
    });
<<<<<<< HEAD
}

const char* UIManager::toLedState(DialogUXState state)
{
    const char* led_state;
    switch (state) {
    case DialogUXState::IDLE:
        led_state = "idle";
    break;
    case DialogUXState::LISTENING:
        led_state = "listening";
        break;
    case DialogUXState::THINKING:
        led_state = "thinking";
        break;
    case DialogUXState::SPEAKING:
        led_state = "speaking";
        break;
    case DialogUXState::FINISHED:
        led_state = "idle";
    break;
    case DialogUXState::MIC_OFF:
        led_state = "mic_off";
    break;
    default:
        ConsolePrinter::prettyPrint(DialogUXStateObserverInterface::stateToString(m_dialogState));
        led_state = "idle";
        break;
    }
    return led_state;
}

const char* UIManager::toLedState(
    alexaClientSDK::capabilityAgents::alerts::AlertObserverInterface::State state)
{


    const char* led_state;
    switch (state) {
    case alexaClientSDK::capabilityAgents::alerts::AlertObserverInterface::State::STARTED:
        led_state = "alarm";
    break;
    default:
        led_state = "idle";
        break;
    }
    return led_state;
}


void UIManager::ledSetState(const char* led_state) {
    /* TODO get LED constants from a header */
    std::ofstream led_sysfs;
    led_sysfs.open(LED_CTRL_STATE);
    if (led_sysfs.is_open()) {
        led_sysfs << led_state;
        led_sysfs.close();
    }
}

void UIManager::ledSetVolume(unsigned int volume) {
    /* TODO get LED constants from a header */
    std::ofstream volume_sysfs;
    volume_sysfs.open(LED_CTRL_VOLUME);
    int led_volume = 0;
    if ( volume > 0 )
        led_volume = volume / 10;
    if ( led_volume > 10 )
        ConsolePrinter::prettyPrint("Invalid volume!");
    else if (volume_sysfs.is_open()) {
        ConsolePrinter::prettyPrint("Setting volume");
        volume_sysfs << led_volume;
        volume_sysfs.close();
    }
=======
>>>>>>> bc340bf9
}

void UIManager::printState() {
    if (m_connectionStatus == avsCommon::sdkInterfaces::ConnectionStatusObserverInterface::Status::DISCONNECTED) {
        ConsolePrinter::prettyPrint("Client not connected!");
    } else if (m_connectionStatus == avsCommon::sdkInterfaces::ConnectionStatusObserverInterface::Status::PENDING) {
        ConsolePrinter::prettyPrint("Connecting...");
    } else if (m_connectionStatus == avsCommon::sdkInterfaces::ConnectionStatusObserverInterface::Status::CONNECTED) {
<<<<<<< HEAD
	ConsolePrinter::prettyPrint(DialogUXStateObserverInterface::stateToString(m_dialogState));
    }
}

=======
        switch (m_dialogState) {
            case DialogUXState::IDLE:
                ConsolePrinter::prettyPrint("Alexa is currently idle!");
                return;
            case DialogUXState::LISTENING:
                ConsolePrinter::prettyPrint("Listening...");
                return;
            case DialogUXState::THINKING:
                ConsolePrinter::prettyPrint("Thinking...");
                return;
                ;
            case DialogUXState::SPEAKING:
                ConsolePrinter::prettyPrint("Speaking...");
                return;
	    case DialogUXState::MIC_OFF:
                ConsolePrinter::prettyPrint("Mic_off...");
		break;
            /*
             * This is an intermediate state after a SPEAK directive is completed. In the case of a speech burst the
             * next SPEAK could kick in or if its the last SPEAK directive ALEXA moves to the IDLE state. So we do
             * nothing for this state.
             */
            case DialogUXState::FINISHED:
                return;
        }
    }
}

/*
void UIManager::printState() {
    if (m_connectionStatus == avsCommon::sdkInterfaces::ConnectionStatusObserverInterface::Status::DISCONNECTED) {
        ConsolePrinter::prettyPrint("Client not connected!");
    } else if (m_connectionStatus == avsCommon::sdkInterfaces::ConnectionStatusObserverInterface::Status::PENDING) {
        ConsolePrinter::prettyPrint("Connecting...");
    } else if (m_connectionStatus == avsCommon::sdkInterfaces::ConnectionStatusObserverInterface::Status::CONNECTED) {
	ConsolePrinter::prettyPrint(DialogUXStateObserverInterface::stateToString(m_dialogState));
    }
}
*/

const char* UIManager::toLedState(DialogUXState state)
{
    const char* led_state;
    switch (state) {
    case DialogUXState::IDLE:
        led_state = "idle";
    break;
    case DialogUXState::LISTENING:
        led_state = "listening";
        break;
    case DialogUXState::THINKING:
        led_state = "thinking";
        break;
    case DialogUXState::SPEAKING:
        led_state = "speaking";
        break;
    case DialogUXState::FINISHED:
        led_state = "idle";
    break;
    case DialogUXState::MIC_OFF:
        led_state = "mic_off";
    break;
    default:
        ConsolePrinter::prettyPrint(DialogUXStateObserverInterface::stateToString(m_dialogState));
        led_state = "idle";
        break;
    }
    return led_state;
}

const char* UIManager::toLedState(
    alexaClientSDK::capabilityAgents::alerts::AlertObserverInterface::State state)
{


    const char* led_state;
    switch (state) {
    case alexaClientSDK::capabilityAgents::alerts::AlertObserverInterface::State::STARTED:
        led_state = "alarm";
    break;
    default:
        led_state = "idle";
        break;
    }
    return led_state;
}


void UIManager::ledSetState(const char* led_state) {
    /* TODO get LED constants from a header */
    std::ofstream led_sysfs;
    led_sysfs.open(LED_CTRL_STATE);
    if (led_sysfs.is_open()) {
        led_sysfs << led_state;
        led_sysfs.close();
    }
}

void UIManager::ledSetVolume(unsigned int volume) {
    /* TODO get LED constants from a header */
    std::ofstream volume_sysfs;
    volume_sysfs.open(LED_CTRL_VOLUME);
    int led_volume = 0;
    if ( volume > 0 )
        led_volume = volume / 10;
    if ( led_volume > 10 )
        ConsolePrinter::prettyPrint("Invalid volume!");
    else if (volume_sysfs.is_open()) {
        ConsolePrinter::prettyPrint("Setting volume");
        volume_sysfs << led_volume;
        volume_sysfs.close();
    }
}


>>>>>>> bc340bf9
void UIManager::printESPDataOverrideNotSupported() {
    m_executor.submit([]() { ConsolePrinter::simplePrint("Cannot override ESP Value in this device."); });
}

void UIManager::printESPNotSupported() {
    m_executor.submit([]() { ConsolePrinter::simplePrint("ESP is not supported in this device."); });
}

<<<<<<< HEAD
=======
void UIManager::printCommsNotSupported() {
    m_executor.submit([]() { ConsolePrinter::simplePrint("Comms is not supported in this device."); });
}

void UIManager::setFailureStatus(const std::string& status) {
    if (!status.empty() && status != m_failureStatus) {
        m_failureStatus = status;
        printLimitedHelp();
    }
}

>>>>>>> bc340bf9
}  // namespace sampleApp
}  // namespace alexaClientSDK<|MERGE_RESOLUTION|>--- conflicted
+++ resolved
@@ -91,15 +91,6 @@
     "| Firmware Version:                                                          |\n"
     "|       Press 'f' followed by Enter at any time to report a different        |\n"
     "|       firmware version.                                                    |\n"
-<<<<<<< HEAD
-    "| Info:                                                                      |\n"
-    "|       Press 'i' followed by Enter at any time to see the help screen.      |\n"
-    "| Reset device:                                                              |\n"
-    "|       Press 'k' followed by Enter at any time to reset your device. This   |\n"
-    "|       will erase any data stored in the device and you will have to        |\n"
-    "|       register your device with another account.                           |\n"
-    "|       This will kill the application since we don't support login yet.     |\n"
-=======
     "| Info:                                                                      |\n"
     "|       Press 'i' followed by Enter at any time to see the help screen.      |\n"
     "| Reset device:                                                              |\n"
@@ -139,7 +130,6 @@
     "|       will erase any data stored in the device and you will have to        |\n"
     "|       re-register your device.                                             |\n"
     "|       This option will also exit the application.                          |\n"
->>>>>>> bc340bf9
     "| Quit:                                                                      |\n"
     "|       Press 'q' followed by Enter at any time to quit the application.     |\n"
     "+----------------------------------------------------------------------------+\n";
@@ -162,10 +152,7 @@
     "| Press '5' followed by Enter to change the language to Canadian English.    |\n"
     "| Press '6' followed by Enter to change the language to Japanese.            |\n"
     "| Press '7' followed by Enter to change the language to Australian English.  |\n"
-<<<<<<< HEAD
-=======
     "| Press '8' followed by Enter to change the language to French.              |\n"
->>>>>>> bc340bf9
     "+----------------------------------------------------------------------------+\n";
 
 static const std::string SPEAKER_CONTROL_MESSAGE =
@@ -233,8 +220,6 @@
     "Device was reset! Please don't forget to deregister it. For more details "
     "visit https://www.amazon.com/gp/help/customer/display.html?nodeId=201357520";
 
-<<<<<<< HEAD
-=======
 static const std::string ENTER_LIMITED = "Entering limited interaction mode.";
 
 UIManager::UIManager() :
@@ -254,7 +239,6 @@
     "| Press 's' followed by Enter to stop an ongoing call.                       |\n"
     "+----------------------------------------------------------------------------+\n";
 
->>>>>>> bc340bf9
 void UIManager::onDialogUXStateChanged(DialogUXState state) {
     m_executor.submit([this, state]() {
         if (state == m_dialogState) {
@@ -295,7 +279,6 @@
         ledSetVolume(settings.volume);
         sleep(1);
         ledSetState(toLedState(m_dialogState));
-<<<<<<< HEAD
     });
 }
 
@@ -317,15 +300,6 @@
         ConsolePrinter::prettyPrint(oss.str());
         ledSetState(toLedState(state));
 
-    });
-}
-
-void UIManager::printWelcomeScreen() {
-    m_executor.submit([this]() {
-        ConsolePrinter::simplePrint(ALEXA_WELCOME_MESSAGE);
-        // ensure that the leds are off
-        ledSetState(toLedState(DialogUXState::IDLE));
-=======
     });
 }
 
@@ -405,7 +379,6 @@
                 setFailureStatus(CAPABILITIES_API_FAILED_STR);
             }
         }
->>>>>>> bc340bf9
     });
 }
 
@@ -458,13 +431,10 @@
     });
 }
 
-<<<<<<< HEAD
-=======
 void UIManager::printCommsControlScreen() {
     m_executor.submit([]() { ConsolePrinter::simplePrint(COMMS_MESSAGE); });
 }
 
->>>>>>> bc340bf9
 void UIManager::printErrorScreen() {
     m_executor.submit([]() { ConsolePrinter::prettyPrint("Invalid Option"); });
 }
@@ -497,7 +467,6 @@
         ConsolePrinter::prettyPrint("MIC_ON");
 #endif
     });
-<<<<<<< HEAD
 }
 
 const char* UIManager::toLedState(DialogUXState state)
@@ -572,8 +541,6 @@
         volume_sysfs << led_volume;
         volume_sysfs.close();
     }
-=======
->>>>>>> bc340bf9
 }
 
 void UIManager::printState() {
@@ -582,37 +549,11 @@
     } else if (m_connectionStatus == avsCommon::sdkInterfaces::ConnectionStatusObserverInterface::Status::PENDING) {
         ConsolePrinter::prettyPrint("Connecting...");
     } else if (m_connectionStatus == avsCommon::sdkInterfaces::ConnectionStatusObserverInterface::Status::CONNECTED) {
-<<<<<<< HEAD
 	ConsolePrinter::prettyPrint(DialogUXStateObserverInterface::stateToString(m_dialogState));
-    }
-}
-
-=======
-        switch (m_dialogState) {
-            case DialogUXState::IDLE:
-                ConsolePrinter::prettyPrint("Alexa is currently idle!");
-                return;
-            case DialogUXState::LISTENING:
-                ConsolePrinter::prettyPrint("Listening...");
-                return;
-            case DialogUXState::THINKING:
-                ConsolePrinter::prettyPrint("Thinking...");
-                return;
-                ;
-            case DialogUXState::SPEAKING:
-                ConsolePrinter::prettyPrint("Speaking...");
-                return;
 	    case DialogUXState::MIC_OFF:
                 ConsolePrinter::prettyPrint("Mic_off...");
 		break;
-            /*
-             * This is an intermediate state after a SPEAK directive is completed. In the case of a speech burst the
-             * next SPEAK could kick in or if its the last SPEAK directive ALEXA moves to the IDLE state. So we do
-             * nothing for this state.
-             */
-            case DialogUXState::FINISHED:
-                return;
-        }
+    }
     }
 }
 
@@ -703,7 +644,6 @@
 }
 
 
->>>>>>> bc340bf9
 void UIManager::printESPDataOverrideNotSupported() {
     m_executor.submit([]() { ConsolePrinter::simplePrint("Cannot override ESP Value in this device."); });
 }
@@ -712,8 +652,6 @@
     m_executor.submit([]() { ConsolePrinter::simplePrint("ESP is not supported in this device."); });
 }
 
-<<<<<<< HEAD
-=======
 void UIManager::printCommsNotSupported() {
     m_executor.submit([]() { ConsolePrinter::simplePrint("Comms is not supported in this device."); });
 }
@@ -722,9 +660,15 @@
     if (!status.empty() && status != m_failureStatus) {
         m_failureStatus = status;
         printLimitedHelp();
-    }
-}
-
->>>>>>> bc340bf9
+}
+
+void UIManager::printESPDataOverrideNotSupported() {
+    m_executor.submit([]() { ConsolePrinter::simplePrint("Cannot override ESP Value in this device."); });
+}
+
+void UIManager::printESPNotSupported() {
+    m_executor.submit([]() { ConsolePrinter::simplePrint("ESP is not supported in this device."); });
+}
+
 }  // namespace sampleApp
 }  // namespace alexaClientSDK