/*
 * Copyright 2017-2018 Amazon.com, Inc. or its affiliates. All Rights Reserved.
 *
 * Licensed under the Apache License, Version 2.0 (the "License").
 * You may not use this file except in compliance with the License.
 * A copy of the License is located at
 *
 *     http://aws.amazon.com/apache2.0/
 *
 * or in the "license" file accompanying this file. This file is distributed
 * on an "AS IS" BASIS, WITHOUT WARRANTIES OR CONDITIONS OF ANY KIND, either
 * express or implied. See the License for the specific language governing
 * permissions and limitations under the License.
 */

#include <sstream>
#include <iostream>
#include <fstream>
#include <unistd.h>

#include "SampleApp/UIManager.h"

#include <AVSCommon/SDKInterfaces/DialogUXStateObserverInterface.h>
#include "AVSCommon/Utils/SDKVersion.h"

#include "SampleApp/ConsolePrinter.h"

namespace alexaClientSDK {
namespace sampleApp {

using namespace avsCommon::sdkInterfaces;

static const std::string VERSION = avsCommon::utils::sdkVersion::getCurrentVersion();
static const char* LED_CTRL_STATE = "/sys/kernel/avsux/state";
static const char* LED_CTRL_VOLUME = "/sys/kernel/avsux/volume";

// clang-format off
static const std::string ALEXA_WELCOME_MESSAGE =
    "                  #    #     #  #####      #####  ######  #    #              \n"
    "                 # #   #     # #     #    #     # #     # #   #               \n"
    "                #   #  #     # #          #       #     # #  #                \n"
    "               #     # #     #  #####      #####  #     # ###                 \n"
    "               #######  #   #        #          # #     # #  #                \n"
    "               #     #   # #   #     #    #     # #     # #   #               \n"
    "               #     #    #     #####      #####  ######  #    #              \n"
    "                                                                              \n"
    "       #####                                           #                      \n"
    "      #     #   ##   #    # #####  #      ######      # #   #####  #####      \n"
    "      #        #  #  ##  ## #    # #      #          #   #  #    # #    #     \n"
    "       #####  #    # # ## # #    # #      #####     #     # #    # #    #     \n"
    "            # ###### #    # #####  #      #         ####### #####  #####      \n"
    "      #     # #    # #    # #      #      #         #     # #      #          \n"
    "       #####  #    # #    # #      ###### ######    #     # #      #          \n\n"
    "       SDK Version " + VERSION + "\n";
// clang-format on
static const std::string HELP_MESSAGE =
    "+----------------------------------------------------------------------------+\n"
    "|                                  Options:                                  |\n"
#ifdef KWD
    "| Wake word:                                                                 |\n"
    "|       Simply say Alexa and begin your query.                               |\n"
#endif
    "| Tap to talk:                                                               |\n"
    "|       Press 't' and Enter followed by your query (no need for the 'Alexa').|\n"
    "| Hold to talk:                                                              |\n"
    "|       Press 'h' followed by Enter to simulate holding a button.            |\n"
    "|       Then say your query (no need for the 'Alexa').                       |\n"
    "|       Press 'h' followed by Enter to simulate releasing a button.          |\n"
    "| Stop an interaction:                                                       |\n"
    "|       Press 's' and Enter to stop an ongoing interaction.                  |\n"
#ifdef KWD
    "| Privacy mode (microphone off):                                             |\n"
    "|       Press 'm' and Enter to turn on and off the microphone.               |\n"
    "| Echo Spatial Perception (ESP): This is for testing purpose only!           |\n"
    "|       Press 'e' followed by Enter at any time to adjust ESP settings.      |\n"
#endif
    "| Playback Controls:                                                         |\n"
    "|       Press '1' for a 'PLAY' button press.                                 |\n"
    "|       Press '2' for a 'PAUSE' button press.                                |\n"
    "|       Press '3' for a 'NEXT' button press.                                 |\n"
    "|       Press '4' for a 'PREVIOUS' button press.                             |\n"
#ifdef ENABLE_COMMS
    "| Comms Controls:                                                            |\n"
    "|       Press 'd' followed by Enter at any time to accept or stop calls.     |\n"
#endif
    "| Settings:                                                                  |\n"
    "|       Press 'c' followed by Enter at any time to see the settings screen.  |\n"
    "| Speaker Control:                                                           |\n"
    "|       Press 'p' followed by Enter at any time to adjust speaker settings.  |\n"
    "| Firmware Version:                                                          |\n"
    "|       Press 'f' followed by Enter at any time to report a different        |\n"
    "|       firmware version.                                                    |\n"
    "| Info:                                                                      |\n"
    "|       Press 'i' followed by Enter at any time to see the help screen.      |\n"
    "| Reset device:                                                              |\n"
    "|       Press 'k' followed by Enter at any time to reset your device. This   |\n"
    "|       will erase any data stored in the device and you will have to        |\n"
    "|       register your device with another account.                           |\n"
    "|       This will kill the application since we don't support login yet.     |\n"
    "| Quit:                                                                      |\n"
    "|       Press 'q' followed by Enter at any time to quit the application.     |\n"
    "+----------------------------------------------------------------------------+\n";

static const std::string SETTINGS_MESSAGE =
    "+----------------------------------------------------------------------------+\n"
    "|                          Setting Options:                                  |\n"
    "| Change Language:                                                           |\n"
    "|       Press '1' followed by Enter to see language options.                 |\n"
    "+----------------------------------------------------------------------------+\n";

static const std::string LOCALE_MESSAGE =
    "+----------------------------------------------------------------------------+\n"
    "|                          Language Options:                                 |\n"
    "|                                                                            |\n"
    "| Press '1' followed by Enter to change the language to US English.          |\n"
    "| Press '2' followed by Enter to change the language to UK English.          |\n"
    "| Press '3' followed by Enter to change the language to German.              |\n"
    "| Press '4' followed by Enter to change the language to Indian English.      |\n"
    "| Press '5' followed by Enter to change the language to Canadian English.    |\n"
    "| Press '6' followed by Enter to change the language to Japanese.            |\n"
    "| Press '7' followed by Enter to change the language to Australian English.  |\n"
    "+----------------------------------------------------------------------------+\n";

static const std::string SPEAKER_CONTROL_MESSAGE =
    "+----------------------------------------------------------------------------+\n"
    "|                          Speaker Options:                                  |\n"
    "|                                                                            |\n"
    "| Press '1' followed by Enter to modify AVS_SYNCED typed speakers.           |\n"
    "|       AVS_SYNCED Speakers Control Volume For: Speech, Content.             |\n"
    "| Press '2' followed by Enter to modify LOCAL typed speakers.                |\n"
    "|       LOCAL Speakers Control Volume For: Alerts.                           |\n"
    "+----------------------------------------------------------------------------+\n";

static const std::string FIRMWARE_CONTROL_MESSAGE =
    "+----------------------------------------------------------------------------+\n"
    "|                          Firmware Version:                                 |\n"
    "|                                                                            |\n"
    "| Enter a decimal integer value between 1 and 2147483647.                    |\n"
    "+----------------------------------------------------------------------------+\n";

static const std::string VOLUME_CONTROL_MESSAGE =
    "+----------------------------------------------------------------------------+\n"
    "|                          Volume Options:                                   |\n"
    "|                                                                            |\n"
    "| Press '1' followed by Enter to increase the volume.                        |\n"
    "| Press '2' followed by Enter to decrease the volume.                        |\n"
    "| Press '3' followed by Enter to mute the volume.                            |\n"
    "| Press '4' followed by Enter to unmute the volume.                          |\n"
    "| Press 'i' to display this help screen.                                     |\n"
    "| Press 'q' to exit Volume Control Mode.                                     |\n"
    "+----------------------------------------------------------------------------+\n";

static const std::string ESP_CONTROL_MESSAGE =
    "+----------------------------------------------------------------------------+\n"
    "|                          ESP Options:                                      |\n"
    "|                                                                            |\n"
    "| By Default ESP support is off and the implementation in the SampleApp is   |\n"
    "| for testing purpose only!                                                  |\n"
    "|                                                                            |\n"
    "| Press '1' followed by Enter to toggle ESP support.                         |\n"
    "| Press '2' followed by Enter to enter the voice energy.                     |\n"
    "| Press '3' followed by Enter to enter the ambient energy.                   |\n"
    "| Press 'q' to exit ESP Control Mode.                                        |\n";

static const std::string RESET_CONFIRMATION =
    "+----------------------------------------------------------------------------+\n"
    "|                    Device Reset Confirmation:                              |\n"
    "|                                                                            |\n"
    "| This operation will remove all your personal information, device settings, |\n"
    "| and downloaded content. Are you sure you want to reset your device?        |\n"
    "|                                                                            |\n"
    "| Press 'Y' followed by Enter to reset the device.                           |\n"
    "| Press 'N' followed by Enter to cancel the device reset operation.          |\n"
    "+----------------------------------------------------------------------------+\n";

static const std::string RESET_WARNING =
    "Device was reset! Please don't forget to deregister it. For more details "
    "visit https://www.amazon.com/gp/help/customer/display.html?nodeId=201357520";

UIManager::UIManager() :
        m_dialogState{DialogUXState::IDLE},
        m_dcfState{DCFObserverInterface::State::UNINITIALIZED},
        m_dcfError{DCFObserverInterface::Error::UNINITIALIZED},
        m_authState{AuthObserverInterface::State::UNINITIALIZED},
        m_authCheckCounter{0},
        m_connectionStatus{avsCommon::sdkInterfaces::ConnectionStatusObserverInterface::Status::DISCONNECTED} {
}

static const std::string COMMS_MESSAGE =
    "+----------------------------------------------------------------------------+\n"
    "|                          Comms Options:                                    |\n"
    "|                                                                            |\n"
    "| Press 'a' followed by Enter to accept an incoming call.                    |\n"
    "| Press 's' followed by Enter to stop an ongoing call.                       |\n"
    "+----------------------------------------------------------------------------+\n";

void UIManager::onDialogUXStateChanged(DialogUXState state) {
    m_executor.submit([this, state]() {
        if (state == m_dialogState) {
            return;
        }
        m_dialogState = state;
        ledSetState(toLedState(state));
        printState();
    });
}

void UIManager::onConnectionStatusChanged(const Status status, const ChangedReason reason) {
    m_executor.submit([this, status]() {
        if (m_connectionStatus == status) {
            return;
        }
        m_connectionStatus = status;
        printState();
    });
}

void UIManager::onSettingChanged(const std::string& key, const std::string& value) {
    m_executor.submit([key, value]() {
        std::string msg = key + " set to " + value;
        ConsolePrinter::prettyPrint(msg);
    });
}

void UIManager::onSpeakerSettingsChanged(
    const SpeakerManagerObserverInterface::Source& source,
    const SpeakerInterface::Type& type,
    const SpeakerInterface::SpeakerSettings& settings) {
    m_executor.submit([this, source, type, settings]() {
        std::ostringstream oss;
        oss << "SOURCE:" << source << " TYPE:" << type << " VOLUME:" << static_cast<int>(settings.volume)
            << " MUTE:" << settings.mute;
        ConsolePrinter::prettyPrint(oss.str());
        ledSetVolume(settings.volume);
        sleep(1);
        ledSetState(toLedState(m_dialogState));
    });
}

void UIManager::onSetIndicator(avsCommon::avs::IndicatorState state) {
    m_executor.submit([state]() {
        std::ostringstream oss;
        oss << "NOTIFICATION INDICATOR STATE: " << state;
        ConsolePrinter::prettyPrint(oss.str());
    });
}

<<<<<<< HEAD
void UIManager::onAlertStateChange(
    const std::string& alertToken,
    alexaClientSDK::capabilityAgents::alerts::AlertObserverInterface::State state,
    const std::string& reason) {
    m_executor.submit([this, state]() {
        std::ostringstream oss;
        oss << "ALERT STATE: " << state;
        ConsolePrinter::prettyPrint(oss.str());
        ledSetState(toLedState(state));

=======
void UIManager::onRequestAuthorization(const std::string& url, const std::string& code) {
    m_executor.submit([this, url, code]() {
        m_authCheckCounter = 0;
        ConsolePrinter::prettyPrint("NOT YET AUTHORIZED");
        std::ostringstream oss;
        oss << "To authorize, browse to: '" << url << "' and enter the code: " << code;
        ConsolePrinter::prettyPrint(oss.str());
    });
}

void UIManager::onCheckingForAuthorization() {
    m_executor.submit([this]() {
        std::ostringstream oss;
        oss << "Checking for authorization (" << ++m_authCheckCounter << ")...";
        ConsolePrinter::prettyPrint(oss.str());
    });
}

void UIManager::onAuthStateChange(AuthObserverInterface::State newState, AuthObserverInterface::Error error) {
    m_executor.submit([this, newState, error]() {
        if (m_authState != newState) {
            m_authState = newState;
            switch (m_authState) {
                case AuthObserverInterface::State::UNINITIALIZED:
                    break;
                case AuthObserverInterface::State::REFRESHED:
                    ConsolePrinter::prettyPrint("Authorized!");
                    break;
                case AuthObserverInterface::State::EXPIRED:
                    ConsolePrinter::prettyPrint("AUTHORIZATION EXPIRED");
                    break;
                case AuthObserverInterface::State::UNRECOVERABLE_ERROR:
                    std::ostringstream oss;
                    oss << "UNRECOVERABLE AUTHORIZATION ERROR: " << error;
                    ConsolePrinter::prettyPrint(oss.str());
                    exit(1);
                    break;
            }
        }
    });
}

void UIManager::onDCFStateChange(DCFObserverInterface::State newState, DCFObserverInterface::Error newError) {
    m_executor.submit([this, newState, newError]() {
        if ((m_dcfState != newState) && (m_dcfError != newError)) {
            m_dcfState = newState;
            m_dcfError = newError;
            if (DCFObserverInterface::State::FATAL_ERROR == m_dcfState) {
                std::ostringstream oss;
                oss << "UNRECOVERABLE DCF ERROR: " << m_dcfError;
                ConsolePrinter::prettyPrint(oss.str());
                exit(1);
            }
        }
>>>>>>> 7bea05a9
    });
}

void UIManager::printWelcomeScreen() {
    m_executor.submit([this]() {
        ConsolePrinter::simplePrint(ALEXA_WELCOME_MESSAGE);
        // ensure that the leds are off
        ledSetState(toLedState(DialogUXState::IDLE));
    });
}

void UIManager::printHelpScreen() {
    m_executor.submit([]() { ConsolePrinter::simplePrint(HELP_MESSAGE); });
}

void UIManager::printSettingsScreen() {
    m_executor.submit([]() { ConsolePrinter::simplePrint(SETTINGS_MESSAGE); });
}

void UIManager::printLocaleScreen() {
    m_executor.submit([]() { ConsolePrinter::simplePrint(LOCALE_MESSAGE); });
}

void UIManager::printSpeakerControlScreen() {
    m_executor.submit([]() { ConsolePrinter::simplePrint(SPEAKER_CONTROL_MESSAGE); });
}

void UIManager::printFirmwareVersionControlScreen() {
    m_executor.submit([]() { ConsolePrinter::simplePrint(FIRMWARE_CONTROL_MESSAGE); });
}

void UIManager::printVolumeControlScreen() {
    m_executor.submit([]() { ConsolePrinter::simplePrint(VOLUME_CONTROL_MESSAGE); });
}

void UIManager::printESPControlScreen(bool support, const std::string& voiceEnergy, const std::string& ambientEnergy) {
    m_executor.submit([support, voiceEnergy, ambientEnergy]() {
        std::string screen = ESP_CONTROL_MESSAGE;
        screen += "|\n";
        screen += "| support       = ";
        screen += support ? "true\n" : "false\n";
        screen += "| voiceEnergy   = " + voiceEnergy + "\n";
        screen += "| ambientEnergy = " + ambientEnergy + "\n";
        screen += "+----------------------------------------------------------------------------+\n";
        ConsolePrinter::simplePrint(screen);
    });
}

void UIManager::printCommsControlScreen() {
    m_executor.submit([]() { ConsolePrinter::simplePrint(COMMS_MESSAGE); });
}

void UIManager::printErrorScreen() {
    m_executor.submit([]() { ConsolePrinter::prettyPrint("Invalid Option"); });
}

void UIManager::microphoneOff() {
    m_executor.submit([this]() {
#ifdef PRIVACY_WORKING
        onDialogUXStateChanged(DialogUXState::MIC_OFF);
#else
        // get rid of this case once privacy mode is working
        ConsolePrinter::prettyPrint("MIC_OFF skipped");
#endif
    });
}

void UIManager::printResetConfirmation() {
    m_executor.submit([]() { ConsolePrinter::simplePrint(RESET_CONFIRMATION); });
}

void UIManager::printResetWarning() {
    m_executor.submit([]() { ConsolePrinter::prettyPrint(RESET_WARNING); });
}

void UIManager::microphoneOn() {
    m_executor.submit([this]() {
#ifdef PRIVACY_WORKING
        onDialogUXStateChanged(DialogUXState::IDLE);
#else
        // get rid of this case and any #ifdef PRIVACY_WORKING
        ConsolePrinter::prettyPrint("MIC_ON");
#endif
    });
}

const char* UIManager::toLedState(DialogUXState state)
{
    const char* led_state;
    switch (state) {
    case DialogUXState::IDLE:
        led_state = "idle";
    break;
    case DialogUXState::LISTENING:
        led_state = "listening";
        break;
    case DialogUXState::THINKING:
        led_state = "thinking";
        break;
    case DialogUXState::SPEAKING:
        led_state = "speaking";
        break;
    case DialogUXState::FINISHED:
        led_state = "idle";
    break;
    case DialogUXState::MIC_OFF:
        led_state = "mic_off";
    break;
    default:
        ConsolePrinter::prettyPrint(DialogUXStateObserverInterface::stateToString(m_dialogState));
        led_state = "idle";
        break;
    }
    return led_state;
}

const char* UIManager::toLedState(
    alexaClientSDK::capabilityAgents::alerts::AlertObserverInterface::State state)
{


    const char* led_state;
    switch (state) {
    case alexaClientSDK::capabilityAgents::alerts::AlertObserverInterface::State::STARTED:
        led_state = "alarm";
    break;
    default:
        led_state = "idle";
        break;
    }
    return led_state;
}


void UIManager::ledSetState(const char* led_state) {
    /* TODO get LED constants from a header */
    std::ofstream led_sysfs;
    led_sysfs.open(LED_CTRL_STATE);
    if (led_sysfs.is_open()) {
        led_sysfs << led_state;
        led_sysfs.close();
    }
}

void UIManager::ledSetVolume(unsigned int volume) {
    /* TODO get LED constants from a header */
    std::ofstream volume_sysfs;
    volume_sysfs.open(LED_CTRL_VOLUME);
    int led_volume = 0;
    if ( volume > 0 )
        led_volume = volume / 10;
    if ( led_volume > 10 )
        ConsolePrinter::prettyPrint("Invalid volume!");
    else if (volume_sysfs.is_open()) {
        ConsolePrinter::prettyPrint("Setting volume");
        volume_sysfs << led_volume;
        volume_sysfs.close();
    }
}

void UIManager::printState() {
    if (m_connectionStatus == avsCommon::sdkInterfaces::ConnectionStatusObserverInterface::Status::DISCONNECTED) {
        ConsolePrinter::prettyPrint("Client not connected!");
    } else if (m_connectionStatus == avsCommon::sdkInterfaces::ConnectionStatusObserverInterface::Status::PENDING) {
        ConsolePrinter::prettyPrint("Connecting...");
    } else if (m_connectionStatus == avsCommon::sdkInterfaces::ConnectionStatusObserverInterface::Status::CONNECTED) {
	ConsolePrinter::prettyPrint(DialogUXStateObserverInterface::stateToString(m_dialogState));
    }
}

void UIManager::printESPDataOverrideNotSupported() {
    m_executor.submit([]() { ConsolePrinter::simplePrint("Cannot override ESP Value in this device."); });
}

void UIManager::printESPNotSupported() {
    m_executor.submit([]() { ConsolePrinter::simplePrint("ESP is not supported in this device."); });
}

void UIManager::printCommsNotSupported() {
    m_executor.submit([]() { ConsolePrinter::simplePrint("Comms is not supported in this device."); });
}

}  // namespace sampleApp
}  // namespace alexaClientSDK<|MERGE_RESOLUTION|>--- conflicted
+++ resolved
@@ -245,7 +245,6 @@
     });
 }
 
-<<<<<<< HEAD
 void UIManager::onAlertStateChange(
     const std::string& alertToken,
     alexaClientSDK::capabilityAgents::alerts::AlertObserverInterface::State state,
@@ -255,17 +254,6 @@
         oss << "ALERT STATE: " << state;
         ConsolePrinter::prettyPrint(oss.str());
         ledSetState(toLedState(state));
-
-=======
-void UIManager::onRequestAuthorization(const std::string& url, const std::string& code) {
-    m_executor.submit([this, url, code]() {
-        m_authCheckCounter = 0;
-        ConsolePrinter::prettyPrint("NOT YET AUTHORIZED");
-        std::ostringstream oss;
-        oss << "To authorize, browse to: '" << url << "' and enter the code: " << code;
-        ConsolePrinter::prettyPrint(oss.str());
-    });
-}
 
 void UIManager::onCheckingForAuthorization() {
     m_executor.submit([this]() {
@@ -311,7 +299,6 @@
                 exit(1);
             }
         }
->>>>>>> 7bea05a9
     });
 }
 
