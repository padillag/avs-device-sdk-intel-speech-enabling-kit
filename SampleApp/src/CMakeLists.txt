--- conflicted
+++ resolved
@@ -32,27 +32,14 @@
 
 target_link_libraries(SampleApp 
     DefaultClient
-<<<<<<< HEAD
-    AuthDelegate
-    MediaPlayer
-=======
     CapabilitiesDelegate
     CBLAuthDelegate
     MediaPlayer
     SQLiteStorage
->>>>>>> bc340bf9
     ESP
     "${PORTAUDIO_LIB_PATH}"
     "${SOCKETIO_LIB_PATH}"
     "${BOOST_LIB_PATH}")
-<<<<<<< HEAD
-
-if(KITTAI_KEY_WORD_DETECTOR)
-    target_link_libraries(SampleApp 
-        KITTAI)
-endif()
-=======
->>>>>>> bc340bf9
 
 if(KWD)
     target_link_libraries(SampleApp KeywordDetectorProvider)
