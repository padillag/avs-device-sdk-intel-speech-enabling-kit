/*
 * Copyright 2017-2018 Amazon.com, Inc. or its affiliates. All Rights Reserved.
 *
 * Licensed under the Apache License, Version 2.0 (the "License").
 * You may not use this file except in compliance with the License.
 * A copy of the License is located at
 *
 *     http://aws.amazon.com/apache2.0/
 *
 * or in the "license" file accompanying this file. This file is distributed
 * on an "AS IS" BASIS, WITHOUT WARRANTIES OR CONDITIONS OF ANY KIND, either
 * express or implied. See the License for the specific language governing
 * permissions and limitations under the License.
 */

#include "ESP/ESPDataProviderInterface.h"
#include "SampleApp/InteractionManager.h"
#include "RegistrationManager/CustomerDataManager.h"

namespace alexaClientSDK {
namespace sampleApp {

InteractionManager::InteractionManager(
    std::shared_ptr<defaultClient::DefaultClient> client,
    std::shared_ptr<sampleApp::PortAudioMicrophoneWrapper> micWrapper,
    std::shared_ptr<sampleApp::UIManager> userInterface,
    capabilityAgents::aip::AudioProvider holdToTalkAudioProvider,
    capabilityAgents::aip::AudioProvider tapToTalkAudioProvider,
    capabilityAgents::aip::AudioProvider wakeWordAudioProvider,
    std::shared_ptr<esp::ESPDataProviderInterface> espProvider,
    std::shared_ptr<esp::ESPDataModifierInterface> espModifier,
<<<<<<< HEAD
        bool startPaStream) :
	    RequiresShutdown{"InteractionManager"},
=======
    std::shared_ptr<avsCommon::sdkInterfaces::CallManagerInterface> callManager,
	bool startPaStream
	) :
        RequiresShutdown{"InteractionManager"},
>>>>>>> bc340bf9
        m_client{client},
        m_micWrapper{micWrapper},
        m_userInterface{userInterface},
        m_espProvider{espProvider},
        m_espModifier{espModifier},
<<<<<<< HEAD
=======
        m_callManager{callManager},
>>>>>>> bc340bf9
        m_holdToTalkAudioProvider{holdToTalkAudioProvider},
        m_tapToTalkAudioProvider{tapToTalkAudioProvider},
        m_wakeWordAudioProvider{wakeWordAudioProvider},
        m_isHoldOccurring{false},
        m_isTapOccurring{false},
        m_isMicOn{true}
<<<<<<< HEAD
{
    if(startPaStream) {
        m_micWrapper->startStreamingMicrophoneData();
    }
}
=======
		{ 
		   if(startPaStream) {
        	m_micWrapper->startStreamingMicrophoneData();
	    }
	};
>>>>>>> bc340bf9

void InteractionManager::begin() {
    m_executor.submit([this]() {
        m_userInterface->printWelcomeScreen();
        m_userInterface->printHelpScreen();
    });
}

void InteractionManager::help() {
    m_executor.submit([this]() { m_userInterface->printHelpScreen(); });
}

void InteractionManager::limitedHelp() {
    m_executor.submit([this]() { m_userInterface->printLimitedHelp(); });
}

void InteractionManager::settings() {
    m_executor.submit([this]() { m_userInterface->printSettingsScreen(); });
}

void InteractionManager::locale() {
    m_executor.submit([this]() { m_userInterface->printLocaleScreen(); });
}

void InteractionManager::errorValue() {
    m_executor.submit([this]() { m_userInterface->printErrorScreen(); });
}

void InteractionManager::changeSetting(const std::string& key, const std::string& value) {
    m_executor.submit([this, key, value]() { m_client->changeSetting(key, value); });
}

void InteractionManager::microphoneToggle() {
    m_executor.submit([this]() {
        if (!m_wakeWordAudioProvider) {
            return;
        }
        if (m_isMicOn) {
            m_isMicOn = false;
            if (m_micWrapper->isStreaming())
                m_micWrapper->stopStreamingMicrophoneData();
            m_userInterface->microphoneOff();
        } else {
            m_isMicOn = true;
#ifndef KWD_HARDWARE
            m_micWrapper->startStreamingMicrophoneData();
#endif
            m_userInterface->microphoneOn();
	}
    });
}

void InteractionManager::holdToggled() {
    m_executor.submit([this]() {
        if (!m_micWrapper->isStreaming()) {
            return;
        }
        if (!m_isHoldOccurring) {
            if (m_client->notifyOfHoldToTalkStart(m_holdToTalkAudioProvider).get()) {
                m_isHoldOccurring = true;
            }
        } else {
            m_isHoldOccurring = false;
            m_client->notifyOfHoldToTalkEnd();
        }
    });
}

void InteractionManager::tap() {
    m_executor.submit([this]() {
        if (!m_micWrapper->isStreaming()) {
            return;
        }
        if (!m_isTapOccurring) {
            if (m_client->notifyOfTapToTalk(m_tapToTalkAudioProvider).get()) {
                m_isTapOccurring = true;
            }
        } else {
            m_isTapOccurring = false;
            m_client->notifyOfTapToTalkEnd();
        }
    });
}

void InteractionManager::stopForegroundActivity() {
    m_executor.submit([this]() { m_client->stopForegroundActivity(); });
}

void InteractionManager::playbackPlay() {
    m_executor.submit([this]() { m_client->getPlaybackRouter()->playButtonPressed(); });
}

void InteractionManager::playbackPause() {
    m_executor.submit([this]() { m_client->getPlaybackRouter()->pauseButtonPressed(); });
}

void InteractionManager::playbackNext() {
    m_executor.submit([this]() { m_client->getPlaybackRouter()->nextButtonPressed(); });
}

void InteractionManager::playbackPrevious() {
    m_executor.submit([this]() { m_client->getPlaybackRouter()->previousButtonPressed(); });
}

void InteractionManager::speakerControl() {
    m_executor.submit([this]() { m_userInterface->printSpeakerControlScreen(); });
}

void InteractionManager::firmwareVersionControl() {
    m_executor.submit([this]() { m_userInterface->printFirmwareVersionControlScreen(); });
}

void InteractionManager::setFirmwareVersion(avsCommon::sdkInterfaces::softwareInfo::FirmwareVersion firmwareVersion) {
    m_executor.submit([this, firmwareVersion]() { m_client->setFirmwareVersion(firmwareVersion); });
}

void InteractionManager::volumeControl() {
    m_executor.submit([this]() { m_userInterface->printVolumeControlScreen(); });
}

void InteractionManager::adjustVolume(avsCommon::sdkInterfaces::SpeakerInterface::Type type, int8_t delta) {
    m_executor.submit([this, type, delta]() {
        /*
         * Group the unmute action as part of the same affordance that caused the volume change, so we don't
         * send another event. This isn't a requirement by AVS.
         */
        std::future<bool> unmuteFuture = m_client->getSpeakerManager()->setMute(type, false, true);
        if (!unmuteFuture.valid()) {
            return;
        }
        unmuteFuture.get();

        std::future<bool> future = m_client->getSpeakerManager()->adjustVolume(type, delta);
        if (!future.valid()) {
            return;
        }
        future.get();
    });
}

void InteractionManager::setMute(avsCommon::sdkInterfaces::SpeakerInterface::Type type, bool mute) {
    m_executor.submit([this, type, mute]() {
        std::future<bool> future = m_client->getSpeakerManager()->setMute(type, mute);
        future.get();
    });
}

void InteractionManager::confirmResetDevice() {
    m_executor.submit([this]() { m_userInterface->printResetConfirmation(); });
}

void InteractionManager::resetDevice() {
    // This is a blocking operation. No interaction will be allowed during / after resetDevice
    auto result = m_executor.submit([this]() {
        m_client->getRegistrationManager()->logout();
        m_userInterface->printResetWarning();
    });
    result.wait();
}

void InteractionManager::espControl() {
    m_executor.submit([this]() {
        if (m_espProvider) {
            auto espData = m_espProvider->getESPData();
            m_userInterface->printESPControlScreen(
                m_espProvider->isEnabled(), espData.getVoiceEnergy(), espData.getAmbientEnergy());
        } else {
            m_userInterface->printESPNotSupported();
        }
    });
}

void InteractionManager::toggleESPSupport() {
    m_executor.submit([this]() {
        if (m_espProvider) {
            m_espProvider->isEnabled() ? m_espProvider->disable() : m_espProvider->enable();
        } else {
            m_userInterface->printESPNotSupported();
        }
    });
}

void InteractionManager::setESPVoiceEnergy(const std::string& voiceEnergy) {
    m_executor.submit([this, voiceEnergy]() {
        if (m_espProvider) {
            if (m_espModifier) {
                m_espModifier->setVoiceEnergy(voiceEnergy);
            } else {
                m_userInterface->printESPDataOverrideNotSupported();
            }
        } else {
            m_userInterface->printESPNotSupported();
        }
    });
}

void InteractionManager::setESPAmbientEnergy(const std::string& ambientEnergy) {
    m_executor.submit([this, ambientEnergy]() {
        if (m_espProvider) {
            if (m_espModifier) {
                m_espModifier->setAmbientEnergy(ambientEnergy);
            } else {
                m_userInterface->printESPDataOverrideNotSupported();
            }
        } else {
            m_userInterface->printESPNotSupported();
        }
    });
}

<<<<<<< HEAD
=======
void InteractionManager::commsControl() {
    m_executor.submit([this]() {
        if (m_client->isCommsEnabled()) {
            m_userInterface->printCommsControlScreen();
        } else {
            m_userInterface->printCommsNotSupported();
        }
    });
}

void InteractionManager::acceptCall() {
    m_executor.submit([this]() {
        if (m_client->isCommsEnabled()) {
            m_client->acceptCommsCall();
        } else {
            m_userInterface->printCommsNotSupported();
        }
    });
}

void InteractionManager::stopCall() {
    m_executor.submit([this]() {
        if (m_client->isCommsEnabled()) {
            m_client->stopCommsCall();
        } else {
            m_userInterface->printCommsNotSupported();
        }
    });
}

>>>>>>> bc340bf9
void InteractionManager::onDialogUXStateChanged(DialogUXState state) {
    // reset tap-to-talk state
    if (DialogUXState::LISTENING != state) {
        m_isTapOccurring = false;
    }
}

void InteractionManager::doShutdown() {
    m_client.reset();
}

}  // namespace sampleApp
}  // namespace alexaClientSDK<|MERGE_RESOLUTION|>--- conflicted
+++ resolved
@@ -29,43 +29,27 @@
     capabilityAgents::aip::AudioProvider wakeWordAudioProvider,
     std::shared_ptr<esp::ESPDataProviderInterface> espProvider,
     std::shared_ptr<esp::ESPDataModifierInterface> espModifier,
-<<<<<<< HEAD
-        bool startPaStream) :
-	    RequiresShutdown{"InteractionManager"},
-=======
     std::shared_ptr<avsCommon::sdkInterfaces::CallManagerInterface> callManager,
 	bool startPaStream
 	) :
-        RequiresShutdown{"InteractionManager"},
->>>>>>> bc340bf9
+	    RequiresShutdown{"InteractionManager"},
         m_client{client},
         m_micWrapper{micWrapper},
         m_userInterface{userInterface},
         m_espProvider{espProvider},
         m_espModifier{espModifier},
-<<<<<<< HEAD
-=======
         m_callManager{callManager},
->>>>>>> bc340bf9
         m_holdToTalkAudioProvider{holdToTalkAudioProvider},
         m_tapToTalkAudioProvider{tapToTalkAudioProvider},
         m_wakeWordAudioProvider{wakeWordAudioProvider},
         m_isHoldOccurring{false},
         m_isTapOccurring{false},
         m_isMicOn{true}
-<<<<<<< HEAD
-{
-    if(startPaStream) {
-        m_micWrapper->startStreamingMicrophoneData();
-    }
-}
-=======
 		{ 
 		   if(startPaStream) {
         	m_micWrapper->startStreamingMicrophoneData();
 	    }
 	};
->>>>>>> bc340bf9
 
 void InteractionManager::begin() {
     m_executor.submit([this]() {
@@ -276,8 +260,6 @@
     });
 }
 
-<<<<<<< HEAD
-=======
 void InteractionManager::commsControl() {
     m_executor.submit([this]() {
         if (m_client->isCommsEnabled()) {
@@ -308,7 +290,6 @@
     });
 }
 
->>>>>>> bc340bf9
 void InteractionManager::onDialogUXStateChanged(DialogUXState state) {
     // reset tap-to-talk state
     if (DialogUXState::LISTENING != state) {
