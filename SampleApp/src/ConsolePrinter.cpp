--- conflicted
+++ resolved
@@ -18,8 +18,6 @@
 #include <iostream>
 #include <algorithm>
 
-<<<<<<< HEAD
-=======
 /**
  *  When using pretty print, we pad our strings in the beginning and in the end with the margin representation '#'
  *  and 7 spaces. E.g., if I pass "Hello world!" string, pretty print will look like:
@@ -28,8 +26,6 @@
  *  ############################
  */
 static const size_t PADDING_LENGTH = 8;
-
->>>>>>> bc340bf9
 namespace alexaClientSDK {
 namespace sampleApp {
 
