--- conflicted
+++ resolved
@@ -49,16 +49,6 @@
     std::string logLevel;
     std::string hwName;
 
-<<<<<<< HEAD
-    if (argc < 4) {
-        alexaClientSDK::sampleApp::ConsolePrinter::simplePrint(
-            "USAGE: " + std::string(argv[0]) + " <path_to_AlexaClientSDKConfig.json> <log_level> <hw_name>");
-        return EXIT_FAILURE;
-    }
-    hwName = std::string(argv[3]);
-    logLevel = std::string(argv[2]);
-    pathToConfig = std::string(argv[1]);
-=======
     if (usesOptStyleArgs(argc, argv)) {
         for (int i = 1; i < argc; i++) {
             if (strcmp(argv[i], "-C") == 0) {
@@ -88,7 +78,6 @@
             }
         }
     } else {
-#if defined(KWD_KITTAI) || defined(KWD_SENSORY)
         if (argc < 3) {
             alexaClientSDK::sampleApp::ConsolePrinter::simplePrint(
                 "USAGE: " + std::string(argv[0]) +
@@ -101,7 +90,6 @@
 				hwName = std::string(argv[4]);
             }
         }
-#else
         if (argc < 2) {
             alexaClientSDK::sampleApp::ConsolePrinter::simplePrint(
                 "USAGE: " + std::string(argv[0]) + " <path_to_AlexaClientSDKConfig.json> [log_level]");
@@ -110,20 +98,13 @@
         if (3 == argc) {
             logLevel = std::string(argv[2]);
         }
-#endif
-
         configFiles.push_back(std::string(argv[1]));
         alexaClientSDK::sampleApp::ConsolePrinter::simplePrint("configFile " + std::string(argv[1]));
     }
->>>>>>> bc340bf9
 
     alexaClientSDK::sampleApp::ConsolePrinter::simplePrint("Create to SampleApplication to "+hwName);
     auto sampleApplication =
-<<<<<<< HEAD
-        alexaClientSDK::sampleApp::SampleApplication::create(pathToConfig, pathToInputFolder, logLevel, hwName);
-=======
         alexaClientSDK::sampleApp::SampleApplication::create(configFiles, pathToKWDInputFolder, logLevel,hwName);
->>>>>>> bc340bf9
     if (!sampleApplication) {
         alexaClientSDK::sampleApp::ConsolePrinter::simplePrint("Failed to create to SampleApplication!");
         return EXIT_FAILURE;
