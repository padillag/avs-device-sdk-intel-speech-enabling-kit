--- conflicted
+++ resolved
@@ -55,7 +55,6 @@
 #include <AVSCommon/Utils/Network/InternetConnectionMonitor.h>
 #include <Alerts/Storage/SQLiteAlertStorage.h>
 #include <Audio/AudioFactory.h>
-#include <Bluetooth/SQLiteBluetoothStorage.h>
 #include <CBLAuthDelegate/CBLAuthDelegate.h>
 #include <CBLAuthDelegate/SQLiteCBLAuthDelegateStorage.h>
 #include <CapabilitiesDelegate/CapabilitiesDelegate.h>
@@ -205,7 +204,7 @@
         ConsolePrinter::simplePrint("SampleApplication initialized successfully");
     }
     if (!ignoreSigpipeSignals()) {
-        ConsolePrinter::simplePrint("Failed to set a signal handler for SIGPIPE");
+        ACSDK_CRITICAL(LX("Failed to set a signal handler for SIGPIPE"));
         return nullptr;
     }
 
@@ -216,8 +215,7 @@
     const std::string& playerId,
     ExternalMediaPlayer::AdapterCreateFunction createFunction) {
     if (m_adapterToCreateFuncMap.find(playerId) != m_adapterToCreateFuncMap.end()) {
-        std::string errorStr = "WARNING:Adapter already exists for playerId " + playerId;
-        alexaClientSDK::sampleApp::ConsolePrinter::simplePrint(errorStr);
+        ACSDK_WARN(LX("Adapter already exists").d("playerID", playerId));
     }
 
     m_adapterToCreateFuncMap[playerId] = createFunction;
@@ -269,9 +267,6 @@
     }
     if (m_notificationsMediaPlayer) {
         m_notificationsMediaPlayer->shutdown();
-    }
-    if (m_bluetoothMediaPlayer) {
-        m_bluetoothMediaPlayer->shutdown();
     }
     if (m_ringtoneMediaPlayer) {
         m_ringtoneMediaPlayer->shutdown();
@@ -382,17 +377,6 @@
         return false;
     }
 
-<<<<<<< HEAD
-=======
-    m_bluetoothMediaPlayer = alexaClientSDK::mediaPlayer::MediaPlayer::create(
-        httpContentFetcherFactory,
-        avsCommon::sdkInterfaces::SpeakerInterface::Type::AVS_SYNCED,
-        "BluetoothMediaPlayer");
-
-    if (!m_bluetoothMediaPlayer) {
-        ACSDK_CRITICAL(LX("Failed to create media player for bluetooth!"));
-    }
->>>>>>> 32f85e26
 
     m_ringtoneMediaPlayer = alexaClientSDK::mediaPlayer::MediaPlayer::create(
         httpContentFetcherFactory, avsCommon::sdkInterfaces::SpeakerInterface::Type::AVS_SYNCED, "RingtoneMediaPlayer");
@@ -428,8 +412,6 @@
     std::shared_ptr<alexaClientSDK::avsCommon::sdkInterfaces::SpeakerInterface> notificationsSpeaker =
         std::static_pointer_cast<alexaClientSDK::avsCommon::sdkInterfaces::SpeakerInterface>(
             m_notificationsMediaPlayer);
-    std::shared_ptr<alexaClientSDK::avsCommon::sdkInterfaces::SpeakerInterface> bluetoothSpeaker =
-        std::static_pointer_cast<alexaClientSDK::avsCommon::sdkInterfaces::SpeakerInterface>(m_bluetoothMediaPlayer);
     std::shared_ptr<alexaClientSDK::avsCommon::sdkInterfaces::SpeakerInterface> ringtoneSpeaker =
         std::static_pointer_cast<alexaClientSDK::avsCommon::sdkInterfaces::SpeakerInterface>(m_ringtoneMediaPlayer);
 
@@ -467,12 +449,6 @@
     // Create HTTP Put handler
     std::shared_ptr<avsCommon::utils::libcurlUtils::HttpPut> httpPut =
         avsCommon::utils::libcurlUtils::HttpPut::create();
-
-
-    /*
-     * Creating bluetooth storage object to be used for storing uuid to mac mappings for devices.
-     */
-    auto bluetoothStorage = alexaClientSDK::capabilityAgents::bluetooth::SQLiteBluetoothStorage::create(config);
 
     /*
      * Creating the UI component that observes various components and prints to the console accordingly.
@@ -555,17 +531,11 @@
             m_audioMediaPlayer,
             m_alertsMediaPlayer,
             m_notificationsMediaPlayer,
-<<<<<<< HEAD
-
-=======
-            m_bluetoothMediaPlayer,
->>>>>>> 32f85e26
             m_ringtoneMediaPlayer,
             speakSpeaker,
             audioSpeaker,
             alertsSpeaker,
             notificationsSpeaker,
-            bluetoothSpeaker,
             ringtoneSpeaker,
             additionalSpeakers,
             audioFactory,
@@ -574,7 +544,6 @@
             std::move(messageStorage),
             std::move(notificationsStorage),
             std::move(settingsStorage),
-            std::move(bluetoothStorage),
             {userInterfaceManager},
             {userInterfaceManager},
             std::move(internetConnectionMonitor),
@@ -762,16 +731,10 @@
 
 #endif
 
-/*
-#ifdef KWD_HARDWARE
-    bool startPaStream = false;
-#else
-    bool startPaStream = true;
-#endif
-*/
+
 
     // If wake word is enabled, then creating the interaction manager with a wake word audio provider.
-   m_interactionManager = std::make_shared<alexaClientSDK::sampleApp::InteractionManager>(
+    m_interactionManager = std::make_shared<alexaClientSDK::sampleApp::InteractionManager>(
         client,
         micWrapper,
         userInterfaceManager,
