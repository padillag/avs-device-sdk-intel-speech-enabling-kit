/*
 * Copyright 2017-2018 Amazon.com, Inc. or its affiliates. All Rights Reserved.
 *
 * Licensed under the Apache License, Version 2.0 (the "License").
 * You may not use this file except in compliance with the License.
 * A copy of the License is located at
 *
 *     http://aws.amazon.com/apache2.0/
 *
 * or in the "license" file accompanying this file. This file is distributed
 * on an "AS IS" BASIS, WITHOUT WARRANTIES OR CONDITIONS OF ANY KIND, either
 * express or implied. See the License for the specific language governing
 * permissions and limitations under the License.
 */

#include "SampleApp/ConnectionObserver.h"
#include "SampleApp/GuiRenderer.h"
#include "SampleApp/KeywordObserver.h"
#include "SampleApp/SampleApplication.h"
#include "SampleApp/PortAudioObserver.h"

#ifdef KWD_KITTAI
#include <KittAi/KittAiKeyWordDetector.h>
#elif KWD_SENSORY
#include <Sensory/SensoryKeywordDetector.h>


#ifdef KWD
#include <KWDProvider/KeywordDetectorProvider.h>
#endif


#elif KWD_HARDWARE
#if defined(ALSA_HW_CTRL)
#include <AlsaController/AlsaHardwareController.h>
#endif
#include <HardwareController/AbstractHardwareController.h>
#include <Hardware/HardwareKeywordDetector.h>

#endif

#ifdef ENABLE_ESP
#include <ESP/ESPDataProvider.h>
#else
#include <ESP/DummyESPDataProvider.h>
#endif

#include <AVSCommon/AVS/Initialization/AlexaClientSDKInit.h>
#include <AVSCommon/Utils/Configuration/ConfigurationNode.h>
#include <AVSCommon/Utils/DeviceInfo.h>
#include <AVSCommon/Utils/LibcurlUtils/HTTPContentFetcherFactory.h>
#include <AVSCommon/Utils/LibcurlUtils/HttpPut.h>
#include <AVSCommon/Utils/Logger/Logger.h>
#include <AVSCommon/Utils/Logger/LoggerSinkManager.h>
<<<<<<< HEAD
#include <Alerts/Storage/SQLiteAlertStorage.h>
#include <Audio/AudioFactory.h>
#include <AuthDelegate/AuthDelegate.h>
#include <MediaPlayer/MediaPlayer.h>
#include <Notifications/SQLiteNotificationsStorage.h>
#include <Settings/SQLiteSettingStorage.h>
=======
#include <AVSCommon/Utils/Network/InternetConnectionMonitor.h>
#include <Alerts/Storage/SQLiteAlertStorage.h>
#include <Audio/AudioFactory.h>
#include <CBLAuthDelegate/CBLAuthDelegate.h>
#include <CBLAuthDelegate/SQLiteCBLAuthDelegateStorage.h>
#include <CapabilitiesDelegate/CapabilitiesDelegate.h>
#include <MediaPlayer/MediaPlayer.h>
#include <Notifications/SQLiteNotificationsStorage.h>
#include <Settings/SQLiteSettingStorage.h>
#include <SQLiteStorage/SQLiteMiscStorage.h>
>>>>>>> bc340bf9

#include <algorithm>
#include <cctype>
#include <fstream>
#include <csignal>

namespace alexaClientSDK {
namespace sampleApp {

/// The sample rate of microphone audio data.
static const unsigned int SAMPLE_RATE_HZ = 16000;

/// The number of audio channels.
static const unsigned int NUM_CHANNELS = 1;

/// The size of each word within the stream.
static const size_t WORD_SIZE = 2;

/// The maximum number of readers of the stream.
static const size_t MAX_READERS = 10;

/// The amount of audio data to keep in the ring buffer.
static const std::chrono::seconds AMOUNT_OF_AUDIO_DATA_IN_BUFFER = std::chrono::seconds(15);

/// The size of the ring buffer.
static const size_t BUFFER_SIZE_IN_SAMPLES = (SAMPLE_RATE_HZ)*AMOUNT_OF_AUDIO_DATA_IN_BUFFER.count();

/// Key for the root node value containing configuration values for SampleApp.
static const std::string SAMPLE_APP_CONFIG_KEY("sampleApp");

/// Key for the @c firmwareVersion value under the @c SAMPLE_APP_CONFIG_KEY configuration node.
static const std::string FIRMWARE_VERSION_KEY("firmwareVersion");

/// Key for the @c endpoint value under the @c SAMPLE_APP_CONFIG_KEY configuration node.
static const std::string ENDPOINT_KEY("endpoint");

/// Key for setting if display cards are supported or not under the @c SAMPLE_APP_CONFIG_KEY configuration node.
static const std::string DISPLAY_CARD_KEY("displayCardsSupported");

/// Timeout for reset timer - timeout is currently 3 mintues
static const std::chrono::milliseconds RESET_TIMEOUT = std::chrono::milliseconds(3 * 60 * 1000);

using namespace capabilityAgents::externalMediaPlayer;

/// The @c m_playerToMediaPlayerMap Map of the adapter to their speaker-type and MediaPlayer creation methods.
std::unordered_map<std::string, SampleApplication::SpeakerTypeAndCreateFunc>
    SampleApplication::m_playerToMediaPlayerMap;

/// The singleton map from @c playerId to @c ExternalMediaAdapter creation functions.
std::unordered_map<std::string, ExternalMediaPlayer::AdapterCreateFunction> SampleApplication::m_adapterToCreateFuncMap;
<<<<<<< HEAD
=======

>>>>>>> bc340bf9

#ifdef KWD_KITTAI
/// The sensitivity of the Kitt.ai engine.
static const double KITT_AI_SENSITIVITY = 0.6;

/// The audio amplifier level of the Kitt.ai engine.
static const float KITT_AI_AUDIO_GAIN = 2.0;

/// Whether Kitt.ai should apply front end audio processing.
static const bool KITT_AI_APPLY_FRONT_END_PROCESSING = true;
#endif

/// String to identify log entries originating from this file.
static const std::string TAG("SampleApplication");

/**
 * Create a LogEntry using this file's TAG and the specified event string.
 *
 * @param The event string for this @c LogEntry.
 */
#define LX(event) alexaClientSDK::avsCommon::utils::logger::LogEntry(TAG, event)

/// A set of all log levels.
static const std::set<alexaClientSDK::avsCommon::utils::logger::Level> allLevels = {
    alexaClientSDK::avsCommon::utils::logger::Level::DEBUG9,
    alexaClientSDK::avsCommon::utils::logger::Level::DEBUG8,
    alexaClientSDK::avsCommon::utils::logger::Level::DEBUG7,
    alexaClientSDK::avsCommon::utils::logger::Level::DEBUG6,
    alexaClientSDK::avsCommon::utils::logger::Level::DEBUG5,
    alexaClientSDK::avsCommon::utils::logger::Level::DEBUG4,
    alexaClientSDK::avsCommon::utils::logger::Level::DEBUG3,
    alexaClientSDK::avsCommon::utils::logger::Level::DEBUG2,
    alexaClientSDK::avsCommon::utils::logger::Level::DEBUG1,
    alexaClientSDK::avsCommon::utils::logger::Level::DEBUG0,
    alexaClientSDK::avsCommon::utils::logger::Level::INFO,
    alexaClientSDK::avsCommon::utils::logger::Level::WARN,
    alexaClientSDK::avsCommon::utils::logger::Level::ERROR,
    alexaClientSDK::avsCommon::utils::logger::Level::CRITICAL,
    alexaClientSDK::avsCommon::utils::logger::Level::NONE};

/**
 * Gets a log level consumable by the SDK based on the user input string for log level.
 *
 * @param userInputLogLevel The string to be parsed into a log level.
 * @return The log level. This will default to NONE if the input string is not properly parsable.
 */
static alexaClientSDK::avsCommon::utils::logger::Level getLogLevelFromUserInput(std::string userInputLogLevel) {
    std::transform(userInputLogLevel.begin(), userInputLogLevel.end(), userInputLogLevel.begin(), ::toupper);
    return alexaClientSDK::avsCommon::utils::logger::convertNameToLevel(userInputLogLevel);
}

/**
 * The interface used to display messages in the console.
 *
 * TODO: g_consolePrinter is a static/global because it is passed by reference to changeSinkLogger() below,
 * which keeps a reference to it for the lifetime of the logging system.  If the logging system is refactoroed to
 * use shared_ptrs (ACSDK-445), the ConsolePrinter can be instantiated as shared_ptr class member and passed to
 * LoggerSinkManager.
 *private:

 */
static alexaClientSDK::sampleApp::ConsolePrinter g_consolePrinter;
/**
 * Allows the process to ignore the SIGPIPE signal.
 * The SIGPIPE signal may be received when the application performs a write to a closed socket.
 * This is a case that arises in the use of certain networking libraries.
 *
 * @return true if the action for handling SIGPIPEs was correctly set to ignore, else false.
 */
static bool ignoreSigpipeSignals() {
#ifndef NO_SIGPIPE
    if (std::signal(SIGPIPE, SIG_IGN) == SIG_ERR) {
        return false;
    }
#endif
    return true;
}

std::unique_ptr<SampleApplication> SampleApplication::create(
    const std::vector<std::string>& configFiles,
    const std::string& pathToInputFolder,
    const std::string& logLevel,
    const std::string& hwName) {
    auto clientApplication = std::unique_ptr<SampleApplication>(new SampleApplication);
<<<<<<< HEAD
    if (!clientApplication->initialize(pathToConfig, pathToInputFolder, logLevel, hwName)) {
=======
    if (!clientApplication->initialize(configFiles, pathToInputFolder, logLevel, hwName)) {
>>>>>>> bc340bf9
        ConsolePrinter::simplePrint("Failed to initialize SampleApplication");
        return nullptr;
    } else {
        ConsolePrinter::simplePrint("SampleApplication initialized successfully");
    }
    if (!ignoreSigpipeSignals()) {
<<<<<<< HEAD
        ConsolePrinter::simplePrint("Failed to set a signal handler for SIGPIPE");
=======
        ACSDK_CRITICAL(LX("Failed to set a signal handler for SIGPIPE"));
>>>>>>> bc340bf9
        return nullptr;
    }

    return clientApplication;
}

SampleApplication::AdapterRegistration::AdapterRegistration(
    const std::string& playerId,
    ExternalMediaPlayer::AdapterCreateFunction createFunction) {
    if (m_adapterToCreateFuncMap.find(playerId) != m_adapterToCreateFuncMap.end()) {
<<<<<<< HEAD
        std::string errorStr = "WARNING:Adapter already exists for playerId " + playerId;
        alexaClientSDK::sampleApp::ConsolePrinter::simplePrint(errorStr);
=======
        ACSDK_WARN(LX("Adapter already exists").d("playerID", playerId));
>>>>>>> bc340bf9
    }

    m_adapterToCreateFuncMap[playerId] = createFunction;
}

SampleApplication::MediaPlayerRegistration::MediaPlayerRegistration(
    const std::string& playerId,
    avsCommon::sdkInterfaces::SpeakerInterface::Type speakerType,
    MediaPlayerCreateFunction createFunction) {
    if (m_playerToMediaPlayerMap.find(playerId) != m_playerToMediaPlayerMap.end()) {
        std::string errorStr = "WARNING:MediaPlayer already exists for playerId " + playerId;
        alexaClientSDK::sampleApp::ConsolePrinter::simplePrint(errorStr);
    }

    m_playerToMediaPlayerMap[playerId] =
        std::pair<avsCommon::sdkInterfaces::SpeakerInterface::Type, MediaPlayerCreateFunction>(
            speakerType, createFunction);
}

void SampleApplication::run() {
    m_userInputManager->run();
}

SampleApplication::~SampleApplication() {
<<<<<<< HEAD
=======
    if (m_capabilitiesDelegate) {
        m_capabilitiesDelegate->shutdown();
    }

>>>>>>> bc340bf9
    // First clean up anything that depends on the the MediaPlayers.
    m_userInputManager.reset();
    m_externalMusicProviderMediaPlayersMap.clear();

<<<<<<< HEAD
=======
    if (m_interactionManager) {
        m_interactionManager->shutdown();
    }

>>>>>>> bc340bf9
    // Now it's safe to shut down the MediaPlayers.
    for (auto& mediaPlayer : m_adapterMediaPlayers) {
        mediaPlayer->shutdown();
    }
    if (m_speakMediaPlayer) {
        m_speakMediaPlayer->shutdown();
    }
    if (m_audioMediaPlayer) {
        m_audioMediaPlayer->shutdown();
    }
    if (m_alertsMediaPlayer) {
        m_alertsMediaPlayer->shutdown();
    }
    if (m_notificationsMediaPlayer) {
        m_notificationsMediaPlayer->shutdown();
    }
<<<<<<< HEAD
=======
    if (m_ringtoneMediaPlayer) {
        m_ringtoneMediaPlayer->shutdown();
    }
>>>>>>> bc340bf9
}

bool SampleApplication::createMediaPlayersForAdapters(
    std::shared_ptr<avsCommon::utils::libcurlUtils::HTTPContentFetcherFactory> httpContentFetcherFactory,
    std::vector<std::shared_ptr<avsCommon::sdkInterfaces::SpeakerInterface>>& additionalSpeakers) {
    for (auto& entry : m_playerToMediaPlayerMap) {
        auto mediaPlayer =
            entry.second.second(httpContentFetcherFactory, entry.second.first, entry.first + "MediaPlayer");
        if (mediaPlayer) {
            m_externalMusicProviderMediaPlayersMap[entry.first] = mediaPlayer;
<<<<<<< HEAD
=======
            m_externalMusicProviderSpeakersMap[entry.first] = mediaPlayer;
>>>>>>> bc340bf9
            additionalSpeakers.push_back(
                std::static_pointer_cast<alexaClientSDK::avsCommon::sdkInterfaces::SpeakerInterface>(mediaPlayer));
            m_adapterMediaPlayers.push_back(mediaPlayer);
        } else {
<<<<<<< HEAD
=======
            ACSDK_CRITICAL(LX("Failed to create mediaPlayer").d("playerId", entry.first));
>>>>>>> bc340bf9
            std::string errorStr = "ERROR:Failed to create mediaPlayer for playerId " + entry.first;
            alexaClientSDK::sampleApp::ConsolePrinter::simplePrint(errorStr);
            return false;
        }
    }

    return true;
}

bool SampleApplication::initialize(
    const std::vector<std::string>& configFiles,
    const std::string& pathToInputFolder,
    const std::string& logLevel,
    const std::string& hwName) {
    /*
     * Set up the SDK logging system to write to the SampleApp's ConsolePrinter.  Also adjust the logging level
     * if requested.
     */
    std::shared_ptr<alexaClientSDK::avsCommon::utils::logger::Logger> consolePrinter =
        std::make_shared<alexaClientSDK::sampleApp::ConsolePrinter>();

    if (!logLevel.empty()) {
        auto logLevelValue = getLogLevelFromUserInput(logLevel);
        if (alexaClientSDK::avsCommon::utils::logger::Level::UNKNOWN == logLevelValue) {
            alexaClientSDK::sampleApp::ConsolePrinter::simplePrint("Unknown log level input!");
            alexaClientSDK::sampleApp::ConsolePrinter::simplePrint("Possible log level options are: ");
            for (auto it = allLevels.begin(); it != allLevels.end(); ++it) {
                alexaClientSDK::sampleApp::ConsolePrinter::simplePrint(
                    alexaClientSDK::avsCommon::utils::logger::convertLevelToName(*it));
            }
            return false;
        }

        alexaClientSDK::sampleApp::ConsolePrinter::simplePrint(
            "Running app with log level: " +
            alexaClientSDK::avsCommon::utils::logger::convertLevelToName(logLevelValue));
        consolePrinter->setLevel(logLevelValue);
    }
    alexaClientSDK::avsCommon::utils::logger::LoggerSinkManager::instance().initialize(consolePrinter);

    std::vector<std::shared_ptr<std::istream>> configJsonStreams;

    for (auto configFile : configFiles) {
        if (configFile.empty()) {
            alexaClientSDK::sampleApp::ConsolePrinter::simplePrint("Config filename is empty!");
            return false;
        }

        auto configInFile = std::shared_ptr<std::ifstream>(new std::ifstream(configFile));
        if (!configInFile->good()) {
            ACSDK_CRITICAL(LX("Failed to read config file").d("filename", configFile));
            alexaClientSDK::sampleApp::ConsolePrinter::simplePrint("Failed to read config file " + configFile);
            return false;
        }

        configJsonStreams.push_back(configInFile);
    }

    if (!avsCommon::avs::initialization::AlexaClientSDKInit::initialize(configJsonStreams)) {
        ACSDK_CRITICAL(LX("Failed to initialize SDK!"));
        return false;
    }

    auto config = alexaClientSDK::avsCommon::utils::configuration::ConfigurationNode::getRoot();
    auto sampleAppConfig = config[SAMPLE_APP_CONFIG_KEY];

    auto httpContentFetcherFactory = std::make_shared<avsCommon::utils::libcurlUtils::HTTPContentFetcherFactory>();

    m_speakMediaPlayer = alexaClientSDK::mediaPlayer::MediaPlayer::create(
<<<<<<< HEAD
        httpContentFetcherFactory, avsCommon::sdkInterfaces::SpeakerInterface::Type::AVS_SYNCED, "SpeakMediaPlayer");
    if (!m_speakMediaPlayer) {
        alexaClientSDK::sampleApp::ConsolePrinter::simplePrint("Failed to create media player for speech!");
=======
        httpContentFetcherFactory,
        avsCommon::sdkInterfaces::SpeakerInterface::Type::AVS_SPEAKER_VOLUME,
        "SpeakMediaPlayer");
    if (!m_speakMediaPlayer) {
        ACSDK_CRITICAL(LX("Failed to create media player for speech!"));
>>>>>>> bc340bf9
        return false;
    }

    m_audioMediaPlayer = alexaClientSDK::mediaPlayer::MediaPlayer::create(
<<<<<<< HEAD
        httpContentFetcherFactory, avsCommon::sdkInterfaces::SpeakerInterface::Type::AVS_SYNCED, "AudioMediaPlayer");
    if (!m_audioMediaPlayer) {
        alexaClientSDK::sampleApp::ConsolePrinter::simplePrint("Failed to create media player for content!");
=======
        httpContentFetcherFactory,
        avsCommon::sdkInterfaces::SpeakerInterface::Type::AVS_SPEAKER_VOLUME,
        "AudioMediaPlayer");
    if (!m_audioMediaPlayer) {
        ACSDK_CRITICAL(LX("Failed to create media player for content!"));
>>>>>>> bc340bf9
        return false;
    }

    m_notificationsMediaPlayer = alexaClientSDK::mediaPlayer::MediaPlayer::create(
        httpContentFetcherFactory,
<<<<<<< HEAD
        avsCommon::sdkInterfaces::SpeakerInterface::Type::AVS_SYNCED,
        "NotificationsMediaPlayer");
    if (!m_notificationsMediaPlayer) {
        alexaClientSDK::sampleApp::ConsolePrinter::simplePrint("Failed to create media player for notifications!");
        return false;
    }

    /*
     * The ALERTS speaker type will cause volume control to be independent and localized. By assigning this type,
     * Alerts volume/mute changes will not be in sync with AVS. No directives or events will be associated with volume
     * control.
     */
    m_alertsMediaPlayer = alexaClientSDK::mediaPlayer::MediaPlayer::create(
        httpContentFetcherFactory, avsCommon::sdkInterfaces::SpeakerInterface::Type::LOCAL, "AlertsMediaPlayer");
    if (!m_alertsMediaPlayer) {
        alexaClientSDK::sampleApp::ConsolePrinter::simplePrint("Failed to create media player for alerts!");
=======
        avsCommon::sdkInterfaces::SpeakerInterface::Type::AVS_SPEAKER_VOLUME,
        "NotificationsMediaPlayer");
    if (!m_notificationsMediaPlayer) {
        ACSDK_CRITICAL(LX("Failed to create media player for notifications!"));
        return false;
    }


    m_ringtoneMediaPlayer = alexaClientSDK::mediaPlayer::MediaPlayer::create(
        httpContentFetcherFactory,
        avsCommon::sdkInterfaces::SpeakerInterface::Type::AVS_SPEAKER_VOLUME,
        "RingtoneMediaPlayer");
    if (!m_ringtoneMediaPlayer) {
        alexaClientSDK::sampleApp::ConsolePrinter::simplePrint("Failed to create media player for ringtones!");
        return false;
    }

    m_alertsMediaPlayer = alexaClientSDK::mediaPlayer::MediaPlayer::create(
        httpContentFetcherFactory,
        avsCommon::sdkInterfaces::SpeakerInterface::Type::AVS_ALERTS_VOLUME,
        "AlertsMediaPlayer");
    if (!m_alertsMediaPlayer) {
        ACSDK_CRITICAL(LX("Failed to create media player for alerts!"));
>>>>>>> bc340bf9
        return false;
    }

    /*
     * Create Speaker interfaces to control the volume. For the SDK, the MediaPlayer happens to also provide
     * volume control functionality, but this does not have to be case.
     * Note the externalMusicProviderMediaPlayer is not added to the set of SpeakerInterfaces as there would be
     * more actions needed for these beyond setting the volume control on the MediaPlayer.
     */
    std::shared_ptr<alexaClientSDK::avsCommon::sdkInterfaces::SpeakerInterface> speakSpeaker =
        std::static_pointer_cast<alexaClientSDK::avsCommon::sdkInterfaces::SpeakerInterface>(m_speakMediaPlayer);
    std::shared_ptr<alexaClientSDK::avsCommon::sdkInterfaces::SpeakerInterface> audioSpeaker =
        std::static_pointer_cast<alexaClientSDK::avsCommon::sdkInterfaces::SpeakerInterface>(m_audioMediaPlayer);
    std::shared_ptr<alexaClientSDK::avsCommon::sdkInterfaces::SpeakerInterface> alertsSpeaker =
        std::static_pointer_cast<alexaClientSDK::avsCommon::sdkInterfaces::SpeakerInterface>(m_alertsMediaPlayer);
    std::shared_ptr<alexaClientSDK::avsCommon::sdkInterfaces::SpeakerInterface> notificationsSpeaker =
        std::static_pointer_cast<alexaClientSDK::avsCommon::sdkInterfaces::SpeakerInterface>(
            m_notificationsMediaPlayer);
<<<<<<< HEAD
=======
    std::shared_ptr<alexaClientSDK::avsCommon::sdkInterfaces::SpeakerInterface> ringtoneSpeaker =
        std::static_pointer_cast<alexaClientSDK::avsCommon::sdkInterfaces::SpeakerInterface>(m_ringtoneMediaPlayer);
>>>>>>> bc340bf9

    std::vector<std::shared_ptr<avsCommon::sdkInterfaces::SpeakerInterface>> additionalSpeakers;

    if (!createMediaPlayersForAdapters(httpContentFetcherFactory, additionalSpeakers)) {
<<<<<<< HEAD
        alexaClientSDK::sampleApp::ConsolePrinter::simplePrint("ERROR: Could not create mediaPlayers for adapters");
=======
        ACSDK_CRITICAL(LX("Could not create mediaPlayers for adapters"));
>>>>>>> bc340bf9
        return false;
    }

    auto audioFactory = std::make_shared<alexaClientSDK::applicationUtilities::resources::audio::AudioFactory>();

    // Creating the alert storage object to be used for rendering and storing alerts.
    auto alertStorage =
        alexaClientSDK::capabilityAgents::alerts::storage::SQLiteAlertStorage::create(config, audioFactory->alerts());

    // Creating the message storage object to be used for storing message to be sent later.
    auto messageStorage = alexaClientSDK::certifiedSender::SQLiteMessageStorage::create(config);

    /*
     * Creating notifications storage object to be used for storing notification indicators.
     */
    auto notificationsStorage =
        alexaClientSDK::capabilityAgents::notifications::SQLiteNotificationsStorage::create(config);

    /*
     * Creating settings storage object to be used for storing <key, value> pairs of AVS Settings.
     */
    auto settingsStorage = alexaClientSDK::capabilityAgents::settings::SQLiteSettingStorage::create(config);
<<<<<<< HEAD
=======

    // Creating the misc DB object to be used by various components.
    std::shared_ptr<alexaClientSDK::storage::sqliteStorage::SQLiteMiscStorage> miscStorage =
        alexaClientSDK::storage::sqliteStorage::SQLiteMiscStorage::create(config);

    // Create HTTP Put handler
    std::shared_ptr<avsCommon::utils::libcurlUtils::HttpPut> httpPut =
        avsCommon::utils::libcurlUtils::HttpPut::create();
>>>>>>> bc340bf9

    /*
     * Creating the UI component that observes various components and prints to the console accordingly.
     */
    auto userInterfaceManager = std::make_shared<alexaClientSDK::sampleApp::UIManager>();

    /*
     * Creating customerDataManager which will be used by the registrationManager and all classes that extend
     * CustomerDataHandler
     */
    auto customerDataManager = std::make_shared<registrationManager::CustomerDataManager>();

    /*
     * Creating the deviceInfo object
     */
    std::shared_ptr<avsCommon::utils::DeviceInfo> deviceInfo = avsCommon::utils::DeviceInfo::create(config);
    if (!deviceInfo) {
        ACSDK_CRITICAL(LX("Creation of DeviceInfo failed!"));
        return false;
    }

    /*
     * Creating the AuthDelegate - this component takes care of LWA and authorization of the client.
     */
    auto authDelegateStorage = authorization::cblAuthDelegate::SQLiteCBLAuthDelegateStorage::create(config);
    std::shared_ptr<avsCommon::sdkInterfaces::AuthDelegateInterface> authDelegate =
        authorization::cblAuthDelegate::CBLAuthDelegate::create(
            config, customerDataManager, std::move(authDelegateStorage), userInterfaceManager, nullptr, deviceInfo);

    if (!authDelegate) {
        ACSDK_CRITICAL(LX("Creation of AuthDelegate failed!"));
        return false;
    }

    /*
     * Creating the CapabilitiesDelegate - This component provides the client with the ability to send messages to the
     * Capabilities API.
     */
    m_capabilitiesDelegate = alexaClientSDK::capabilitiesDelegate::CapabilitiesDelegate::create(
        authDelegate, miscStorage, httpPut, config, deviceInfo);

    if (!m_capabilitiesDelegate) {
        alexaClientSDK::sampleApp::ConsolePrinter::simplePrint("Creation of CapabilitiesDelegate failed!");
        return false;
    }

    authDelegate->addAuthObserver(userInterfaceManager);
    m_capabilitiesDelegate->addCapabilitiesObserver(userInterfaceManager);

<<<<<<< HEAD
    if (!authDelegate) {
        alexaClientSDK::sampleApp::ConsolePrinter::simplePrint("Creation of AuthDelegate failed!");
        return false;
    }

    authDelegate->addAuthObserver(connectionObserver);
=======
    // INVALID_FIRMWARE_VERSION is passed to @c getInt() as a default in case FIRMWARE_VERSION_KEY is not found.
    int firmwareVersion = static_cast<int>(avsCommon::sdkInterfaces::softwareInfo::INVALID_FIRMWARE_VERSION);
    sampleAppConfig.getInt(FIRMWARE_VERSION_KEY, &firmwareVersion, firmwareVersion);
>>>>>>> bc340bf9

    // INVALID_FIRMWARE_VERSION is passed to @c getInt() as a default in case FIRMWARE_VERSION_KEY is not found.
    int firmwareVersion = static_cast<int>(avsCommon::sdkInterfaces::softwareInfo::INVALID_FIRMWARE_VERSION);
    sampleAppConfig.getInt(FIRMWARE_VERSION_KEY, &firmwareVersion, firmwareVersion);

    /*
     * Check to see if displayCards is supported on the device. The default is supported unless specified otherwise in
     * the configuration.
     */
    bool displayCardsSupported;
    config[SAMPLE_APP_CONFIG_KEY].getBool(DISPLAY_CARD_KEY, &displayCardsSupported, true);

    /*
     * Check to see if displayCards is supported on the device. The default is supported unless specified otherwise in
     * the configuration.
     */
    bool displayCardsSupported;
    config[SAMPLE_APP_CONFIG_KEY].getBool(DISPLAY_CARD_KEY, &displayCardsSupported, true);

    /*
     * Creating the InternetConnectionMonitor that will notify observers of internet connection status changes.
     */
    auto internetConnectionMonitor =
        avsCommon::utils::network::InternetConnectionMonitor::create(httpContentFetcherFactory);
    if (!internetConnectionMonitor) {
        ACSDK_CRITICAL(LX("Failed to create InternetConnectionMonitor"));
        return false;
    }
    /*
     * Creating the DefaultClient - this component serves as an out-of-box default object that instantiates and "glues"
     * together all the modules.
     */
    std::shared_ptr<alexaClientSDK::defaultClient::DefaultClient> client =
        alexaClientSDK::defaultClient::DefaultClient::create(
<<<<<<< HEAD
            m_externalMusicProviderMediaPlayersMap,
=======
            deviceInfo,
            customerDataManager,
            m_externalMusicProviderMediaPlayersMap,
            m_externalMusicProviderSpeakersMap,
>>>>>>> bc340bf9
            m_adapterToCreateFuncMap,
            m_speakMediaPlayer,
            m_audioMediaPlayer,
            m_alertsMediaPlayer,
            m_notificationsMediaPlayer,
<<<<<<< HEAD
=======
            m_ringtoneMediaPlayer,
>>>>>>> bc340bf9
            speakSpeaker,
            audioSpeaker,
            alertsSpeaker,
            notificationsSpeaker,
<<<<<<< HEAD
=======
            ringtoneSpeaker,
>>>>>>> bc340bf9
            additionalSpeakers,
            audioFactory,
            authDelegate,
            std::move(alertStorage),
            std::move(messageStorage),
            std::move(notificationsStorage),
            std::move(settingsStorage),
<<<<<<< HEAD
            {userInterfaceManager},
            {connectionObserver, userInterfaceManager},
            displayCardsSupported,
=======
            {userInterfaceManager},
            {userInterfaceManager},
            std::move(internetConnectionMonitor),
            displayCardsSupported,
            m_capabilitiesDelegate,
>>>>>>> bc340bf9
            firmwareVersion,
            true,
            nullptr);

    if (!client) {
<<<<<<< HEAD
        alexaClientSDK::sampleApp::ConsolePrinter::simplePrint("Failed to create default SDK client!");
        return false;
    }

    /*
     * TODO: ACSDK-384 Remove the requirement of clients having to wait for authorization before making the connect()
     * call.
     */
    if (!connectionObserver->waitFor(
            alexaClientSDK::avsCommon::sdkInterfaces::AuthObserverInterface::State::REFRESHED)) {
        alexaClientSDK::sampleApp::ConsolePrinter::simplePrint("Failed to authorize SDK client!");
        return false;
    }

    std::string endpoint;
    sampleAppConfig.getString(ENDPOINT_KEY, &endpoint);

    client->connect(endpoint);

    if (!connectionObserver->waitFor(avsCommon::sdkInterfaces::ConnectionStatusObserverInterface::Status::CONNECTED)) {
        alexaClientSDK::sampleApp::ConsolePrinter::simplePrint("Failed to connect to AVS!");
=======
        ACSDK_CRITICAL(LX("Failed to create default SDK client!"));
>>>>>>> bc340bf9
        return false;
    }

    // Add userInterfaceManager as observer of locale setting.
    client->addSettingObserver("locale", userInterfaceManager);

    client->addSpeakerManagerObserver(userInterfaceManager);

    client->addNotificationsObserver(userInterfaceManager);

<<<<<<< HEAD
    client->addAlertsObserver(userInterfaceManager);

=======
>>>>>>> bc340bf9
    /*
     * Add GUI Renderer as an observer if display cards are supported.
     */
    if (displayCardsSupported) {
        auto guiRenderer = std::make_shared<GuiRenderer>();
        client->addTemplateRuntimeObserver(guiRenderer);
    }

    /*
     * Creating the buffer (Shared Data Stream) that will hold user audio data. This is the main input into the SDK.
     */
    size_t bufferSize = alexaClientSDK::avsCommon::avs::AudioInputStream::calculateBufferSize(
        BUFFER_SIZE_IN_SAMPLES, WORD_SIZE, MAX_READERS);
    auto buffer = std::make_shared<alexaClientSDK::avsCommon::avs::AudioInputStream::Buffer>(bufferSize);
    std::shared_ptr<alexaClientSDK::avsCommon::avs::AudioInputStream> sharedDataStream =
        alexaClientSDK::avsCommon::avs::AudioInputStream::create(buffer, WORD_SIZE, MAX_READERS);

    if (!sharedDataStream) {
        ACSDK_CRITICAL(LX("Failed to create shared data stream!"));
        return false;
    }

    alexaClientSDK::avsCommon::utils::AudioFormat compatibleAudioFormat;
    compatibleAudioFormat.sampleRateHz = SAMPLE_RATE_HZ;
    compatibleAudioFormat.sampleSizeInBits = WORD_SIZE * CHAR_BIT;
    compatibleAudioFormat.numChannels = NUM_CHANNELS;
    compatibleAudioFormat.endianness = alexaClientSDK::avsCommon::utils::AudioFormat::Endianness::LITTLE;
    compatibleAudioFormat.encoding = alexaClientSDK::avsCommon::utils::AudioFormat::Encoding::LPCM;

    /*
     * Creating each of the audio providers. An audio provider is a simple package of data consisting of the stream
     * of audio data, as well as metadata about the stream. For each of the three audio providers created here, the same
     * stream is used since this sample application will only have one microphone.
     */

    // Creating tap to talk audio provider
    bool tapAlwaysReadable = true;
    bool tapCanOverride = true;
    bool tapCanBeOverridden = true;

    alexaClientSDK::capabilityAgents::aip::AudioProvider tapToTalkAudioProvider(
        sharedDataStream,
        compatibleAudioFormat,
        alexaClientSDK::capabilityAgents::aip::ASRProfile::NEAR_FIELD,
        tapAlwaysReadable,
        tapCanOverride,
        tapCanBeOverridden);

    // Creating hold to talk audio provider
    bool holdAlwaysReadable = false;
    bool holdCanOverride = true;
    bool holdCanBeOverridden = false;

    alexaClientSDK::capabilityAgents::aip::AudioProvider holdToTalkAudioProvider(
        sharedDataStream,
        compatibleAudioFormat,
        alexaClientSDK::capabilityAgents::aip::ASRProfile::CLOSE_TALK,
        holdAlwaysReadable,
        holdCanOverride,
        holdCanBeOverridden);

    std::shared_ptr<alexaClientSDK::sampleApp::PortAudioMicrophoneWrapper> micWrapper =
        alexaClientSDK::sampleApp::PortAudioMicrophoneWrapper::create(buffer, sharedDataStream);
    if (!micWrapper) {
        ACSDK_CRITICAL(LX("Failed to create PortAudioMicrophoneWrapper!"));
        return false;
    }
// Creating wake word audio provider, if necessary
#ifdef KWD
    bool wakeAlwaysReadable = true;
#ifdef KWD_HARDWARE
    bool wakeCanOverride = true;
#else
    bool wakeCanOverride = false;
#endif
    bool wakeCanBeOverridden = true;

    alexaClientSDK::capabilityAgents::aip::AudioProvider wakeWordAudioProvider(
        sharedDataStream,
        compatibleAudioFormat,
        alexaClientSDK::capabilityAgents::aip::ASRProfile::NEAR_FIELD,
        wakeAlwaysReadable,
        wakeCanOverride,
        wakeCanBeOverridden);

#ifdef ENABLE_ESP
    // Creating ESP connector
    std::shared_ptr<esp::ESPDataProviderInterface> espProvider = esp::ESPDataProvider::create(wakeWordAudioProvider);
    std::shared_ptr<esp::ESPDataModifierInterface> espModifier = nullptr;
#else
    // Create dummy ESP connector
    auto dummyEspProvider = std::make_shared<esp::DummyESPDataProvider>();
    std::shared_ptr<esp::ESPDataProviderInterface> espProvider = dummyEspProvider;
    std::shared_ptr<esp::ESPDataModifierInterface> espModifier = dummyEspProvider;
#endif

    // This observer is notified any time a keyword is detected and notifies the DefaultClient to start recognizing.
    auto keywordObserver =
        std::make_shared<alexaClientSDK::sampleApp::KeywordObserver>(client, wakeWordAudioProvider, espProvider);

#if defined(KWD_KITTAI)
    m_keywordDetector = alexaClientSDK::kwd::KittAiKeyWordDetector::create(
        sharedDataStream,
        compatibleAudioFormat,
        {keywordObserver},
        std::unordered_set<
            std::shared_ptr<alexaClientSDK::avsCommon::sdkInterfaces::KeyWordDetectorStateObserverInterface>>(),
        pathToInputFolder + "/common.res",
        {{pathToInputFolder + "/alexa.umdl", "ALEXA", KITT_AI_SENSITIVITY}},
        KITT_AI_AUDIO_GAIN,
        KITT_AI_APPLY_FRONT_END_PROCESSING);
    if (!m_keywordDetector) {
        alexaClientSDK::sampleApp::ConsolePrinter::simplePrint("Failed to create KittAiKeyWordDetector!");
        return false;
    }
#elif defined(KWD_SENSORY)
    m_keywordDetector = kwd::SensoryKeywordDetector::create(
        sharedDataStream,
        compatibleAudioFormat,
        {keywordObserver},
        std::unordered_set<
            std::shared_ptr<alexaClientSDK::avsCommon::sdkInterfaces::KeyWordDetectorStateObserverInterface>>(),
        pathToInputFolder + "/spot-alexa-rpi-31000.snsr");
    if (!m_keywordDetector) {
        alexaClientSDK::sampleApp::ConsolePrinter::simplePrint("Failed to create SensoryKeyWordDetector!");
        return false;
    }
#elif defined(KWD_HARDWARE)
    std::shared_ptr<kwd::AbstractHardwareController> controller = nullptr;

#if defined(ALSA_HW_CTRL)
    std::shared_ptr<kwd::AlsaHardwareController> alsaCtrl = kwd::AlsaHardwareController::create(hwName, "Alexa");
    // Add controller to audio input observers
    client->addAudioInputProcessorObserver(alsaCtrl);
    controller = alsaCtrl;
#endif

    auto paObserver = PortAudioObserver::create(micWrapper);
    if(!paObserver) {
        alexaClientSDK::sampleApp::ConsolePrinter::simplePrint(
                "Failed to create PortAudioObserver!");
        return false;
    }

    // Add the PortAudioObserver to the AudioInputProcessor observers
    client->addAudioInputProcessorObserver(paObserver);

    m_keywordDetector = kwd::HardwareKeywordDetector::create(
        sharedDataStream, 
        compatibleAudioFormat, 
        controller, 
        {paObserver, keywordObserver},
        std::unordered_set<std::shared_ptr<
            alexaClientSDK::avsCommon::sdkInterfaces::KeyWordDetectorStateObserverInterface>>());
    if(!m_keywordDetector) {
        alexaClientSDK::sampleApp::ConsolePrinter::simplePrint("Failed to create HardwareKeywordDetector!");
        return false;
    }

    client->addAlexaDialogStateObserver(paObserver);
#ifdef ALSA_HW_CTRL
    client->addAlexaDialogStateObserver(alsaCtrl);
#endif

#endif



    // If wake word is enabled, then creating the interaction manager with a wake word audio provider.
    m_interactionManager = std::make_shared<alexaClientSDK::sampleApp::InteractionManager>(
        client,
        micWrapper,
        userInterfaceManager,
        holdToTalkAudioProvider,
        tapToTalkAudioProvider,
        wakeWordAudioProvider,
        espProvider,
<<<<<<< HEAD
        espModifier,
		startPaStream);
=======
        espModifier);
>>>>>>> bc340bf9

#else
    // If wake word is not enabled, then creating the interaction manager without a wake word audio provider.
    m_interactionManager = std::make_shared<alexaClientSDK::sampleApp::InteractionManager>(
        client, micWrapper, userInterfaceManager, holdToTalkAudioProvider, tapToTalkAudioProvider);
#endif

#ifdef KWD_HARDWARE
    // Stopping the audio stream, which is started by the interaction manager by
    // default. The hardware KWD needs this to be muted initially.
    micWrapper->stopStreamingMicrophoneData();
#endif

<<<<<<< HEAD
#ifdef KWD_HARDWARE
    // Stopping the audio stream, which is started by the interaction manager by
    // default. The hardware KWD needs this to be muted initially.
    micWrapper->stopStreamingMicrophoneData();
#endif

    client->addAlexaDialogStateObserver(interactionManager);
=======

    client->addAlexaDialogStateObserver(m_interactionManager);
>>>>>>> bc340bf9

    // Creating the input observer.
    m_userInputManager = alexaClientSDK::sampleApp::UserInputManager::create(m_interactionManager);
    if (!m_userInputManager) {
        ACSDK_CRITICAL(LX("Failed to create UserInputManager!"));
        return false;
    }

    authDelegate->addAuthObserver(m_userInputManager);
    m_capabilitiesDelegate->addCapabilitiesObserver(m_userInputManager);
    m_capabilitiesDelegate->addCapabilitiesObserver(client);

    // Connect once configuration is all set.
    std::string endpoint;
    sampleAppConfig.getString(ENDPOINT_KEY, &endpoint);

    client->connect(m_capabilitiesDelegate, endpoint);

    // Send default settings set by the user to AVS.
    client->sendDefaultSettings();

    return true;
}

}  // namespace sampleApp
}  // namespace alexaClientSDK<|MERGE_RESOLUTION|>--- conflicted
+++ resolved
@@ -52,14 +52,6 @@
 #include <AVSCommon/Utils/LibcurlUtils/HttpPut.h>
 #include <AVSCommon/Utils/Logger/Logger.h>
 #include <AVSCommon/Utils/Logger/LoggerSinkManager.h>
-<<<<<<< HEAD
-#include <Alerts/Storage/SQLiteAlertStorage.h>
-#include <Audio/AudioFactory.h>
-#include <AuthDelegate/AuthDelegate.h>
-#include <MediaPlayer/MediaPlayer.h>
-#include <Notifications/SQLiteNotificationsStorage.h>
-#include <Settings/SQLiteSettingStorage.h>
-=======
 #include <AVSCommon/Utils/Network/InternetConnectionMonitor.h>
 #include <Alerts/Storage/SQLiteAlertStorage.h>
 #include <Audio/AudioFactory.h>
@@ -70,7 +62,6 @@
 #include <Notifications/SQLiteNotificationsStorage.h>
 #include <Settings/SQLiteSettingStorage.h>
 #include <SQLiteStorage/SQLiteMiscStorage.h>
->>>>>>> bc340bf9
 
 #include <algorithm>
 #include <cctype>
@@ -121,10 +112,7 @@
 
 /// The singleton map from @c playerId to @c ExternalMediaAdapter creation functions.
 std::unordered_map<std::string, ExternalMediaPlayer::AdapterCreateFunction> SampleApplication::m_adapterToCreateFuncMap;
-<<<<<<< HEAD
-=======
-
->>>>>>> bc340bf9
+
 
 #ifdef KWD_KITTAI
 /// The sensitivity of the Kitt.ai engine.
@@ -209,22 +197,14 @@
     const std::string& logLevel,
     const std::string& hwName) {
     auto clientApplication = std::unique_ptr<SampleApplication>(new SampleApplication);
-<<<<<<< HEAD
-    if (!clientApplication->initialize(pathToConfig, pathToInputFolder, logLevel, hwName)) {
-=======
     if (!clientApplication->initialize(configFiles, pathToInputFolder, logLevel, hwName)) {
->>>>>>> bc340bf9
         ConsolePrinter::simplePrint("Failed to initialize SampleApplication");
         return nullptr;
     } else {
         ConsolePrinter::simplePrint("SampleApplication initialized successfully");
     }
     if (!ignoreSigpipeSignals()) {
-<<<<<<< HEAD
-        ConsolePrinter::simplePrint("Failed to set a signal handler for SIGPIPE");
-=======
         ACSDK_CRITICAL(LX("Failed to set a signal handler for SIGPIPE"));
->>>>>>> bc340bf9
         return nullptr;
     }
 
@@ -235,12 +215,7 @@
     const std::string& playerId,
     ExternalMediaPlayer::AdapterCreateFunction createFunction) {
     if (m_adapterToCreateFuncMap.find(playerId) != m_adapterToCreateFuncMap.end()) {
-<<<<<<< HEAD
-        std::string errorStr = "WARNING:Adapter already exists for playerId " + playerId;
-        alexaClientSDK::sampleApp::ConsolePrinter::simplePrint(errorStr);
-=======
         ACSDK_WARN(LX("Adapter already exists").d("playerID", playerId));
->>>>>>> bc340bf9
     }
 
     m_adapterToCreateFuncMap[playerId] = createFunction;
@@ -265,24 +240,18 @@
 }
 
 SampleApplication::~SampleApplication() {
-<<<<<<< HEAD
-=======
     if (m_capabilitiesDelegate) {
         m_capabilitiesDelegate->shutdown();
     }
 
->>>>>>> bc340bf9
     // First clean up anything that depends on the the MediaPlayers.
     m_userInputManager.reset();
     m_externalMusicProviderMediaPlayersMap.clear();
 
-<<<<<<< HEAD
-=======
     if (m_interactionManager) {
         m_interactionManager->shutdown();
     }
 
->>>>>>> bc340bf9
     // Now it's safe to shut down the MediaPlayers.
     for (auto& mediaPlayer : m_adapterMediaPlayers) {
         mediaPlayer->shutdown();
@@ -299,12 +268,9 @@
     if (m_notificationsMediaPlayer) {
         m_notificationsMediaPlayer->shutdown();
     }
-<<<<<<< HEAD
-=======
     if (m_ringtoneMediaPlayer) {
         m_ringtoneMediaPlayer->shutdown();
     }
->>>>>>> bc340bf9
 }
 
 bool SampleApplication::createMediaPlayersForAdapters(
@@ -315,18 +281,12 @@
             entry.second.second(httpContentFetcherFactory, entry.second.first, entry.first + "MediaPlayer");
         if (mediaPlayer) {
             m_externalMusicProviderMediaPlayersMap[entry.first] = mediaPlayer;
-<<<<<<< HEAD
-=======
             m_externalMusicProviderSpeakersMap[entry.first] = mediaPlayer;
->>>>>>> bc340bf9
             additionalSpeakers.push_back(
                 std::static_pointer_cast<alexaClientSDK::avsCommon::sdkInterfaces::SpeakerInterface>(mediaPlayer));
             m_adapterMediaPlayers.push_back(mediaPlayer);
         } else {
-<<<<<<< HEAD
-=======
             ACSDK_CRITICAL(LX("Failed to create mediaPlayer").d("playerId", entry.first));
->>>>>>> bc340bf9
             std::string errorStr = "ERROR:Failed to create mediaPlayer for playerId " + entry.first;
             alexaClientSDK::sampleApp::ConsolePrinter::simplePrint(errorStr);
             return false;
@@ -396,55 +356,25 @@
     auto httpContentFetcherFactory = std::make_shared<avsCommon::utils::libcurlUtils::HTTPContentFetcherFactory>();
 
     m_speakMediaPlayer = alexaClientSDK::mediaPlayer::MediaPlayer::create(
-<<<<<<< HEAD
-        httpContentFetcherFactory, avsCommon::sdkInterfaces::SpeakerInterface::Type::AVS_SYNCED, "SpeakMediaPlayer");
-    if (!m_speakMediaPlayer) {
-        alexaClientSDK::sampleApp::ConsolePrinter::simplePrint("Failed to create media player for speech!");
-=======
         httpContentFetcherFactory,
         avsCommon::sdkInterfaces::SpeakerInterface::Type::AVS_SPEAKER_VOLUME,
         "SpeakMediaPlayer");
     if (!m_speakMediaPlayer) {
         ACSDK_CRITICAL(LX("Failed to create media player for speech!"));
->>>>>>> bc340bf9
         return false;
     }
 
     m_audioMediaPlayer = alexaClientSDK::mediaPlayer::MediaPlayer::create(
-<<<<<<< HEAD
-        httpContentFetcherFactory, avsCommon::sdkInterfaces::SpeakerInterface::Type::AVS_SYNCED, "AudioMediaPlayer");
-    if (!m_audioMediaPlayer) {
-        alexaClientSDK::sampleApp::ConsolePrinter::simplePrint("Failed to create media player for content!");
-=======
         httpContentFetcherFactory,
         avsCommon::sdkInterfaces::SpeakerInterface::Type::AVS_SPEAKER_VOLUME,
         "AudioMediaPlayer");
     if (!m_audioMediaPlayer) {
         ACSDK_CRITICAL(LX("Failed to create media player for content!"));
->>>>>>> bc340bf9
         return false;
     }
 
     m_notificationsMediaPlayer = alexaClientSDK::mediaPlayer::MediaPlayer::create(
         httpContentFetcherFactory,
-<<<<<<< HEAD
-        avsCommon::sdkInterfaces::SpeakerInterface::Type::AVS_SYNCED,
-        "NotificationsMediaPlayer");
-    if (!m_notificationsMediaPlayer) {
-        alexaClientSDK::sampleApp::ConsolePrinter::simplePrint("Failed to create media player for notifications!");
-        return false;
-    }
-
-    /*
-     * The ALERTS speaker type will cause volume control to be independent and localized. By assigning this type,
-     * Alerts volume/mute changes will not be in sync with AVS. No directives or events will be associated with volume
-     * control.
-     */
-    m_alertsMediaPlayer = alexaClientSDK::mediaPlayer::MediaPlayer::create(
-        httpContentFetcherFactory, avsCommon::sdkInterfaces::SpeakerInterface::Type::LOCAL, "AlertsMediaPlayer");
-    if (!m_alertsMediaPlayer) {
-        alexaClientSDK::sampleApp::ConsolePrinter::simplePrint("Failed to create media player for alerts!");
-=======
         avsCommon::sdkInterfaces::SpeakerInterface::Type::AVS_SPEAKER_VOLUME,
         "NotificationsMediaPlayer");
     if (!m_notificationsMediaPlayer) {
@@ -468,7 +398,6 @@
         "AlertsMediaPlayer");
     if (!m_alertsMediaPlayer) {
         ACSDK_CRITICAL(LX("Failed to create media player for alerts!"));
->>>>>>> bc340bf9
         return false;
     }
 
@@ -487,20 +416,13 @@
     std::shared_ptr<alexaClientSDK::avsCommon::sdkInterfaces::SpeakerInterface> notificationsSpeaker =
         std::static_pointer_cast<alexaClientSDK::avsCommon::sdkInterfaces::SpeakerInterface>(
             m_notificationsMediaPlayer);
-<<<<<<< HEAD
-=======
     std::shared_ptr<alexaClientSDK::avsCommon::sdkInterfaces::SpeakerInterface> ringtoneSpeaker =
         std::static_pointer_cast<alexaClientSDK::avsCommon::sdkInterfaces::SpeakerInterface>(m_ringtoneMediaPlayer);
->>>>>>> bc340bf9
 
     std::vector<std::shared_ptr<avsCommon::sdkInterfaces::SpeakerInterface>> additionalSpeakers;
 
     if (!createMediaPlayersForAdapters(httpContentFetcherFactory, additionalSpeakers)) {
-<<<<<<< HEAD
-        alexaClientSDK::sampleApp::ConsolePrinter::simplePrint("ERROR: Could not create mediaPlayers for adapters");
-=======
         ACSDK_CRITICAL(LX("Could not create mediaPlayers for adapters"));
->>>>>>> bc340bf9
         return false;
     }
 
@@ -523,8 +445,6 @@
      * Creating settings storage object to be used for storing <key, value> pairs of AVS Settings.
      */
     auto settingsStorage = alexaClientSDK::capabilityAgents::settings::SQLiteSettingStorage::create(config);
-<<<<<<< HEAD
-=======
 
     // Creating the misc DB object to be used by various components.
     std::shared_ptr<alexaClientSDK::storage::sqliteStorage::SQLiteMiscStorage> miscStorage =
@@ -533,7 +453,6 @@
     // Create HTTP Put handler
     std::shared_ptr<avsCommon::utils::libcurlUtils::HttpPut> httpPut =
         avsCommon::utils::libcurlUtils::HttpPut::create();
->>>>>>> bc340bf9
 
     /*
      * Creating the UI component that observes various components and prints to the console accordingly.
@@ -583,29 +502,9 @@
     authDelegate->addAuthObserver(userInterfaceManager);
     m_capabilitiesDelegate->addCapabilitiesObserver(userInterfaceManager);
 
-<<<<<<< HEAD
-    if (!authDelegate) {
-        alexaClientSDK::sampleApp::ConsolePrinter::simplePrint("Creation of AuthDelegate failed!");
-        return false;
-    }
-
-    authDelegate->addAuthObserver(connectionObserver);
-=======
     // INVALID_FIRMWARE_VERSION is passed to @c getInt() as a default in case FIRMWARE_VERSION_KEY is not found.
     int firmwareVersion = static_cast<int>(avsCommon::sdkInterfaces::softwareInfo::INVALID_FIRMWARE_VERSION);
     sampleAppConfig.getInt(FIRMWARE_VERSION_KEY, &firmwareVersion, firmwareVersion);
->>>>>>> bc340bf9
-
-    // INVALID_FIRMWARE_VERSION is passed to @c getInt() as a default in case FIRMWARE_VERSION_KEY is not found.
-    int firmwareVersion = static_cast<int>(avsCommon::sdkInterfaces::softwareInfo::INVALID_FIRMWARE_VERSION);
-    sampleAppConfig.getInt(FIRMWARE_VERSION_KEY, &firmwareVersion, firmwareVersion);
-
-    /*
-     * Check to see if displayCards is supported on the device. The default is supported unless specified otherwise in
-     * the configuration.
-     */
-    bool displayCardsSupported;
-    config[SAMPLE_APP_CONFIG_KEY].getBool(DISPLAY_CARD_KEY, &displayCardsSupported, true);
 
     /*
      * Check to see if displayCards is supported on the device. The default is supported unless specified otherwise in
@@ -629,31 +528,21 @@
      */
     std::shared_ptr<alexaClientSDK::defaultClient::DefaultClient> client =
         alexaClientSDK::defaultClient::DefaultClient::create(
-<<<<<<< HEAD
-            m_externalMusicProviderMediaPlayersMap,
-=======
             deviceInfo,
             customerDataManager,
             m_externalMusicProviderMediaPlayersMap,
             m_externalMusicProviderSpeakersMap,
->>>>>>> bc340bf9
             m_adapterToCreateFuncMap,
             m_speakMediaPlayer,
             m_audioMediaPlayer,
             m_alertsMediaPlayer,
             m_notificationsMediaPlayer,
-<<<<<<< HEAD
-=======
             m_ringtoneMediaPlayer,
->>>>>>> bc340bf9
             speakSpeaker,
             audioSpeaker,
             alertsSpeaker,
             notificationsSpeaker,
-<<<<<<< HEAD
-=======
             ringtoneSpeaker,
->>>>>>> bc340bf9
             additionalSpeakers,
             audioFactory,
             authDelegate,
@@ -661,47 +550,17 @@
             std::move(messageStorage),
             std::move(notificationsStorage),
             std::move(settingsStorage),
-<<<<<<< HEAD
-            {userInterfaceManager},
-            {connectionObserver, userInterfaceManager},
-            displayCardsSupported,
-=======
             {userInterfaceManager},
             {userInterfaceManager},
             std::move(internetConnectionMonitor),
             displayCardsSupported,
             m_capabilitiesDelegate,
->>>>>>> bc340bf9
             firmwareVersion,
             true,
             nullptr);
 
     if (!client) {
-<<<<<<< HEAD
-        alexaClientSDK::sampleApp::ConsolePrinter::simplePrint("Failed to create default SDK client!");
-        return false;
-    }
-
-    /*
-     * TODO: ACSDK-384 Remove the requirement of clients having to wait for authorization before making the connect()
-     * call.
-     */
-    if (!connectionObserver->waitFor(
-            alexaClientSDK::avsCommon::sdkInterfaces::AuthObserverInterface::State::REFRESHED)) {
-        alexaClientSDK::sampleApp::ConsolePrinter::simplePrint("Failed to authorize SDK client!");
-        return false;
-    }
-
-    std::string endpoint;
-    sampleAppConfig.getString(ENDPOINT_KEY, &endpoint);
-
-    client->connect(endpoint);
-
-    if (!connectionObserver->waitFor(avsCommon::sdkInterfaces::ConnectionStatusObserverInterface::Status::CONNECTED)) {
-        alexaClientSDK::sampleApp::ConsolePrinter::simplePrint("Failed to connect to AVS!");
-=======
         ACSDK_CRITICAL(LX("Failed to create default SDK client!"));
->>>>>>> bc340bf9
         return false;
     }
 
@@ -712,11 +571,6 @@
 
     client->addNotificationsObserver(userInterfaceManager);
 
-<<<<<<< HEAD
-    client->addAlertsObserver(userInterfaceManager);
-
-=======
->>>>>>> bc340bf9
     /*
      * Add GUI Renderer as an observer if display cards are supported.
      */
@@ -894,12 +748,7 @@
         tapToTalkAudioProvider,
         wakeWordAudioProvider,
         espProvider,
-<<<<<<< HEAD
-        espModifier,
-		startPaStream);
-=======
         espModifier);
->>>>>>> bc340bf9
 
 #else
     // If wake word is not enabled, then creating the interaction manager without a wake word audio provider.
@@ -913,18 +762,8 @@
     micWrapper->stopStreamingMicrophoneData();
 #endif
 
-<<<<<<< HEAD
-#ifdef KWD_HARDWARE
-    // Stopping the audio stream, which is started by the interaction manager by
-    // default. The hardware KWD needs this to be muted initially.
-    micWrapper->stopStreamingMicrophoneData();
-#endif
-
-    client->addAlexaDialogStateObserver(interactionManager);
-=======
 
     client->addAlexaDialogStateObserver(m_interactionManager);
->>>>>>> bc340bf9
 
     // Creating the input observer.
     m_userInputManager = alexaClientSDK::sampleApp::UserInputManager::create(m_interactionManager);
