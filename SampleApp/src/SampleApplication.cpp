--- conflicted
+++ resolved
@@ -124,7 +124,6 @@
 }
 
 /**
-<<<<<<< HEAD
  * The interface used to display messages in the console.
  *
  * TODO: g_consolePrinter is a static/global because it is passed by reference to changeSinkLogger() below,
@@ -135,7 +134,6 @@
 
  */
 static alexaClientSDK::sampleApp::ConsolePrinter g_consolePrinter;
-=======
  * Allows the process to ignore the SIGPIPE signal.
  * The SIGPIPE signal may be received when the application performs a write to a closed socket.
  * This is a case that arises in the use of certain networking libraries.
@@ -148,7 +146,6 @@
     }
     return true;
 }
->>>>>>> add19566
 
 std::unique_ptr<SampleApplication> SampleApplication::create(
     const std::string& pathToConfig,
@@ -573,11 +570,8 @@
         holdToTalkAudioProvider,
         tapToTalkAudioProvider,
         wakeWordAudioProvider,
-<<<<<<< HEAD
-        startPaStream);
-=======
+        startPaStream;
         keywordObserver);
->>>>>>> add19566
 
 #else
     // If wake word is not enabled, then creating the interaction manager without a wake word audio provider.
