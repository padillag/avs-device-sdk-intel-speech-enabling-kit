/*
 * Copyright 2017-2018 Amazon.com, Inc. or its affiliates. All Rights Reserved.
 *
 * Licensed under the Apache License, Version 2.0 (the "License").
 * You may not use this file except in compliance with the License.
 * A copy of the License is located at
 *
 *     http://aws.amazon.com/apache2.0/
 *
 * or in the "license" file accompanying this file. This file is distributed
 * on an "AS IS" BASIS, WITHOUT WARRANTIES OR CONDITIONS OF ANY KIND, either
 * express or implied. See the License for the specific language governing
 * permissions and limitations under the License.
 */

#include "SampleApp/ConnectionObserver.h"
#include "SampleApp/GuiRenderer.h"
#include "SampleApp/KeywordObserver.h"
#include "SampleApp/SampleApplication.h"
#include "SampleApp/PortAudioObserver.h"

<<<<<<< HEAD
#ifdef KWD_KITTAI
#include <KittAi/KittAiKeyWordDetector.h>
#elif KWD_SENSORY
#include <Sensory/SensoryKeywordDetector.h>
#elif KWD_HARDWARE
#if defined(ALSA_HW_CTRL)
#include <AlsaController/AlsaHardwareController.h>
#endif
#include <HardwareController/AbstractHardwareController.h>
#include <Hardware/HardwareKeywordDetector.h>
=======
#ifdef KWD
#include <KWDProvider/KeywordDetectorProvider.h>
>>>>>>> 7bea05a9
#endif

#ifdef ENABLE_ESP
#include <ESP/ESPDataProvider.h>
#else
#include <ESP/DummyESPDataProvider.h>
#endif

#include <AVSCommon/AVS/Initialization/AlexaClientSDKInit.h>
#include <AVSCommon/Utils/Configuration/ConfigurationNode.h>
#include <AVSCommon/Utils/DeviceInfo.h>
#include <AVSCommon/Utils/LibcurlUtils/HTTPContentFetcherFactory.h>
#include <AVSCommon/Utils/LibcurlUtils/HttpPut.h>
#include <AVSCommon/Utils/Logger/Logger.h>
#include <AVSCommon/Utils/Logger/LoggerSinkManager.h>
#include <AVSCommon/Utils/Network/InternetConnectionMonitor.h>
#include <Alerts/Storage/SQLiteAlertStorage.h>
#include <Audio/AudioFactory.h>
#include <CBLAuthDelegate/CBLAuthDelegate.h>
#include <CBLAuthDelegate/SQLiteCBLAuthDelegateStorage.h>
#include <DCFDelegate/DCFDelegate.h>
#include <MediaPlayer/MediaPlayer.h>
#include <Notifications/SQLiteNotificationsStorage.h>
#include <Settings/SQLiteSettingStorage.h>
#include <SQLiteStorage/SQLiteMiscStorage.h>

#include <algorithm>
#include <cctype>
#include <fstream>
#include <csignal>

namespace alexaClientSDK {
namespace sampleApp {

/// The sample rate of microphone audio data.
static const unsigned int SAMPLE_RATE_HZ = 16000;

/// The number of audio channels.
static const unsigned int NUM_CHANNELS = 1;

/// The size of each word within the stream.
static const size_t WORD_SIZE = 2;

/// The maximum number of readers of the stream.
static const size_t MAX_READERS = 10;

/// The amount of audio data to keep in the ring buffer.
static const std::chrono::seconds AMOUNT_OF_AUDIO_DATA_IN_BUFFER = std::chrono::seconds(15);

/// The size of the ring buffer.
static const size_t BUFFER_SIZE_IN_SAMPLES = (SAMPLE_RATE_HZ)*AMOUNT_OF_AUDIO_DATA_IN_BUFFER.count();

/// Key for the root node value containing configuration values for SampleApp.
static const std::string SAMPLE_APP_CONFIG_KEY("sampleApp");

/// Key for the @c firmwareVersion value under the @c SAMPLE_APP_CONFIG_KEY configuration node.
static const std::string FIRMWARE_VERSION_KEY("firmwareVersion");

/// Key for the @c endpoint value under the @c SAMPLE_APP_CONFIG_KEY configuration node.
static const std::string ENDPOINT_KEY("endpoint");

/// Key for setting if display cards are supported or not under the @c SAMPLE_APP_CONFIG_KEY configuration node.
static const std::string DISPLAY_CARD_KEY("displayCardsSupported");

/// Timeout for reset timer - timeout is currently 3 mintues
static const std::chrono::milliseconds RESET_TIMEOUT = std::chrono::milliseconds(3 * 60 * 1000);

using namespace capabilityAgents::externalMediaPlayer;

/// The @c m_playerToMediaPlayerMap Map of the adapter to their speaker-type and MediaPlayer creation methods.
std::unordered_map<std::string, SampleApplication::SpeakerTypeAndCreateFunc>
    SampleApplication::m_playerToMediaPlayerMap;

/// The singleton map from @c playerId to @c ExternalMediaAdapter creation functions.
std::unordered_map<std::string, ExternalMediaPlayer::AdapterCreateFunction> SampleApplication::m_adapterToCreateFuncMap;

<<<<<<< HEAD

#ifdef KWD_KITTAI
/// The sensitivity of the Kitt.ai engine.
static const double KITT_AI_SENSITIVITY = 0.6;

/// The audio amplifier level of the Kitt.ai engine.
static const float KITT_AI_AUDIO_GAIN = 2.0;
=======
/// String to identify log entries originating from this file.
static const std::string TAG("SampleApplication");
>>>>>>> 7bea05a9

/**
 * Create a LogEntry using this file's TAG and the specified event string.
 *
 * @param The event string for this @c LogEntry.
 */
#define LX(event) alexaClientSDK::avsCommon::utils::logger::LogEntry(TAG, event)

/// A set of all log levels.
static const std::set<alexaClientSDK::avsCommon::utils::logger::Level> allLevels = {
    alexaClientSDK::avsCommon::utils::logger::Level::DEBUG9,
    alexaClientSDK::avsCommon::utils::logger::Level::DEBUG8,
    alexaClientSDK::avsCommon::utils::logger::Level::DEBUG7,
    alexaClientSDK::avsCommon::utils::logger::Level::DEBUG6,
    alexaClientSDK::avsCommon::utils::logger::Level::DEBUG5,
    alexaClientSDK::avsCommon::utils::logger::Level::DEBUG4,
    alexaClientSDK::avsCommon::utils::logger::Level::DEBUG3,
    alexaClientSDK::avsCommon::utils::logger::Level::DEBUG2,
    alexaClientSDK::avsCommon::utils::logger::Level::DEBUG1,
    alexaClientSDK::avsCommon::utils::logger::Level::DEBUG0,
    alexaClientSDK::avsCommon::utils::logger::Level::INFO,
    alexaClientSDK::avsCommon::utils::logger::Level::WARN,
    alexaClientSDK::avsCommon::utils::logger::Level::ERROR,
    alexaClientSDK::avsCommon::utils::logger::Level::CRITICAL,
    alexaClientSDK::avsCommon::utils::logger::Level::NONE};

/**
 * Gets a log level consumable by the SDK based on the user input string for log level.
 *
 * @param userInputLogLevel The string to be parsed into a log level.
 * @return The log level. This will default to NONE if the input string is not properly parsable.
 */
static alexaClientSDK::avsCommon::utils::logger::Level getLogLevelFromUserInput(std::string userInputLogLevel) {
    std::transform(userInputLogLevel.begin(), userInputLogLevel.end(), userInputLogLevel.begin(), ::toupper);
    return alexaClientSDK::avsCommon::utils::logger::convertNameToLevel(userInputLogLevel);
}

/**
 * The interface used to display messages in the console.
 *
 * TODO: g_consolePrinter is a static/global because it is passed by reference to changeSinkLogger() below,
 * which keeps a reference to it for the lifetime of the logging system.  If the logging system is refactoroed to
 * use shared_ptrs (ACSDK-445), the ConsolePrinter can be instantiated as shared_ptr class member and passed to
 * LoggerSinkManager.
 *private:

 */
static alexaClientSDK::sampleApp::ConsolePrinter g_consolePrinter;
/**
 * Allows the process to ignore the SIGPIPE signal.
 * The SIGPIPE signal may be received when the application performs a write to a closed socket.
 * This is a case that arises in the use of certain networking libraries.
 *
 * @return true if the action for handling SIGPIPEs was correctly set to ignore, else false.
 */
static bool ignoreSigpipeSignals() {
#ifndef NO_SIGPIPE
    if (std::signal(SIGPIPE, SIG_IGN) == SIG_ERR) {
        return false;
    }
#endif
    return true;
}

std::unique_ptr<SampleApplication> SampleApplication::create(
    const std::vector<std::string>& configFiles,
    const std::string& pathToInputFolder,
    const std::string& logLevel,
    const std::string& hwName) {
    auto clientApplication = std::unique_ptr<SampleApplication>(new SampleApplication);
<<<<<<< HEAD
    if (!clientApplication->initialize(pathToConfig, pathToInputFolder, logLevel, hwName)) {
        ConsolePrinter::simplePrint("Failed to initialize SampleApplication");
=======
    if (!clientApplication->initialize(configFiles, pathToInputFolder, logLevel)) {
        ACSDK_CRITICAL(LX("Failed to initialize SampleApplication"));
>>>>>>> 7bea05a9
        return nullptr;
    } else {
        ConsolePrinter::simplePrint("SampleApplication initialized successfully");
    }
    if (!ignoreSigpipeSignals()) {
        ACSDK_CRITICAL(LX("Failed to set a signal handler for SIGPIPE"));
        return nullptr;
    }

    return clientApplication;
}

SampleApplication::AdapterRegistration::AdapterRegistration(
    const std::string& playerId,
    ExternalMediaPlayer::AdapterCreateFunction createFunction) {
    if (m_adapterToCreateFuncMap.find(playerId) != m_adapterToCreateFuncMap.end()) {
        ACSDK_WARN(LX("Adapter already exists").d("playerID", playerId));
    }

    m_adapterToCreateFuncMap[playerId] = createFunction;
}

SampleApplication::MediaPlayerRegistration::MediaPlayerRegistration(
    const std::string& playerId,
    avsCommon::sdkInterfaces::SpeakerInterface::Type speakerType,
    MediaPlayerCreateFunction createFunction) {
    if (m_playerToMediaPlayerMap.find(playerId) != m_playerToMediaPlayerMap.end()) {
        ACSDK_WARN(LX("MediaPlayer already exists").d("playerId", playerId));
    }

    m_playerToMediaPlayerMap[playerId] =
        std::pair<avsCommon::sdkInterfaces::SpeakerInterface::Type, MediaPlayerCreateFunction>(
            speakerType, createFunction);
}

void SampleApplication::run() {
    m_userInputManager->run();
}

SampleApplication::~SampleApplication() {
    if (m_dcfDelegate) {
        m_dcfDelegate->shutdown();
    }

    // First clean up anything that depends on the the MediaPlayers.
    m_userInputManager.reset();
    m_externalMusicProviderMediaPlayersMap.clear();

    if (m_interactionManager) {
        m_interactionManager->shutdown();
    }

    // Now it's safe to shut down the MediaPlayers.
    for (auto& mediaPlayer : m_adapterMediaPlayers) {
        mediaPlayer->shutdown();
    }
    if (m_speakMediaPlayer) {
        m_speakMediaPlayer->shutdown();
    }
    if (m_audioMediaPlayer) {
        m_audioMediaPlayer->shutdown();
    }
    if (m_alertsMediaPlayer) {
        m_alertsMediaPlayer->shutdown();
    }
    if (m_notificationsMediaPlayer) {
        m_notificationsMediaPlayer->shutdown();
    }
    if (m_ringtoneMediaPlayer) {
        m_ringtoneMediaPlayer->shutdown();
    }
}

bool SampleApplication::createMediaPlayersForAdapters(
    std::shared_ptr<avsCommon::utils::libcurlUtils::HTTPContentFetcherFactory> httpContentFetcherFactory,
    std::vector<std::shared_ptr<avsCommon::sdkInterfaces::SpeakerInterface>>& additionalSpeakers) {
    for (auto& entry : m_playerToMediaPlayerMap) {
        auto mediaPlayer =
            entry.second.second(httpContentFetcherFactory, entry.second.first, entry.first + "MediaPlayer");
        if (mediaPlayer) {
            m_externalMusicProviderMediaPlayersMap[entry.first] = mediaPlayer;
            additionalSpeakers.push_back(
                std::static_pointer_cast<alexaClientSDK::avsCommon::sdkInterfaces::SpeakerInterface>(mediaPlayer));
            m_adapterMediaPlayers.push_back(mediaPlayer);
        } else {
            ACSDK_CRITICAL(LX("Failed to create mediaPlayer").d("playerId", entry.first));
            return false;
        }
    }

    return true;
}

bool SampleApplication::initialize(
    const std::vector<std::string>& configFiles,
    const std::string& pathToInputFolder,
    const std::string& logLevel,
    const std::string& hwName) {
    /*
     * Set up the SDK logging system to write to the SampleApp's ConsolePrinter.  Also adjust the logging level
     * if requested.
     */
    std::shared_ptr<alexaClientSDK::avsCommon::utils::logger::Logger> consolePrinter =
        std::make_shared<alexaClientSDK::sampleApp::ConsolePrinter>();

    if (!logLevel.empty()) {
        auto logLevelValue = getLogLevelFromUserInput(logLevel);
        if (alexaClientSDK::avsCommon::utils::logger::Level::UNKNOWN == logLevelValue) {
            alexaClientSDK::sampleApp::ConsolePrinter::simplePrint("Unknown log level input!");
            alexaClientSDK::sampleApp::ConsolePrinter::simplePrint("Possible log level options are: ");
            for (auto it = allLevels.begin(); it != allLevels.end(); ++it) {
                alexaClientSDK::sampleApp::ConsolePrinter::simplePrint(
                    alexaClientSDK::avsCommon::utils::logger::convertLevelToName(*it));
            }
            return false;
        }

        alexaClientSDK::sampleApp::ConsolePrinter::simplePrint(
            "Running app with log level: " +
            alexaClientSDK::avsCommon::utils::logger::convertLevelToName(logLevelValue));
        consolePrinter->setLevel(logLevelValue);
    }
    alexaClientSDK::avsCommon::utils::logger::LoggerSinkManager::instance().initialize(consolePrinter);

    std::vector<std::shared_ptr<std::istream>> configJsonStreams;

    for (auto configFile : configFiles) {
        if (configFile.empty()) {
            alexaClientSDK::sampleApp::ConsolePrinter::simplePrint("Config filename is empty!");
            return false;
        }

        auto configInFile = std::shared_ptr<std::ifstream>(new std::ifstream(configFile));
        if (!configInFile->good()) {
            ACSDK_CRITICAL(LX("Failed to read config file").d("filename", configFile));
            alexaClientSDK::sampleApp::ConsolePrinter::simplePrint("Failed to read config file " + configFile);
            return false;
        }

        configJsonStreams.push_back(configInFile);
    }

    if (!avsCommon::avs::initialization::AlexaClientSDKInit::initialize(configJsonStreams)) {
        ACSDK_CRITICAL(LX("Failed to initialize SDK!"));
        return false;
    }

    auto config = alexaClientSDK::avsCommon::utils::configuration::ConfigurationNode::getRoot();
    auto sampleAppConfig = config[SAMPLE_APP_CONFIG_KEY];

    auto httpContentFetcherFactory = std::make_shared<avsCommon::utils::libcurlUtils::HTTPContentFetcherFactory>();

    m_speakMediaPlayer = alexaClientSDK::mediaPlayer::MediaPlayer::create(
        httpContentFetcherFactory, avsCommon::sdkInterfaces::SpeakerInterface::Type::AVS_SYNCED, "SpeakMediaPlayer");
    if (!m_speakMediaPlayer) {
        ACSDK_CRITICAL(LX("Failed to create media player for speech!"));
        return false;
    }

    m_audioMediaPlayer = alexaClientSDK::mediaPlayer::MediaPlayer::create(
        httpContentFetcherFactory, avsCommon::sdkInterfaces::SpeakerInterface::Type::AVS_SYNCED, "AudioMediaPlayer");
    if (!m_audioMediaPlayer) {
        ACSDK_CRITICAL(LX("Failed to create media player for content!"));
        return false;
    }

    m_notificationsMediaPlayer = alexaClientSDK::mediaPlayer::MediaPlayer::create(
        httpContentFetcherFactory,
        avsCommon::sdkInterfaces::SpeakerInterface::Type::AVS_SYNCED,
        "NotificationsMediaPlayer");
    if (!m_notificationsMediaPlayer) {
        ACSDK_CRITICAL(LX("Failed to create media player for notifications!"));
        return false;
    }

    m_ringtoneMediaPlayer = alexaClientSDK::mediaPlayer::MediaPlayer::create(
        httpContentFetcherFactory, avsCommon::sdkInterfaces::SpeakerInterface::Type::AVS_SYNCED, "RingtoneMediaPlayer");
    if (!m_ringtoneMediaPlayer) {
        alexaClientSDK::sampleApp::ConsolePrinter::simplePrint("Failed to create media player for ringtones!");
        return false;
    }

    /*
     * The ALERTS speaker type will cause volume control to be independent and localized. By assigning this type,
     * Alerts volume/mute changes will not be in sync with AVS. No directives or events will be associated with volume
     * control.
     */
    m_alertsMediaPlayer = alexaClientSDK::mediaPlayer::MediaPlayer::create(
        httpContentFetcherFactory, avsCommon::sdkInterfaces::SpeakerInterface::Type::LOCAL, "AlertsMediaPlayer");
    if (!m_alertsMediaPlayer) {
        ACSDK_CRITICAL(LX("Failed to create media player for alerts!"));
        return false;
    }

    /*
     * Create Speaker interfaces to control the volume. For the SDK, the MediaPlayer happens to also provide
     * volume control functionality, but this does not have to be case.
     * Note the externalMusicProviderMediaPlayer is not added to the set of SpeakerInterfaces as there would be
     * more actions needed for these beyond setting the volume control on the MediaPlayer.
     */
    std::shared_ptr<alexaClientSDK::avsCommon::sdkInterfaces::SpeakerInterface> speakSpeaker =
        std::static_pointer_cast<alexaClientSDK::avsCommon::sdkInterfaces::SpeakerInterface>(m_speakMediaPlayer);
    std::shared_ptr<alexaClientSDK::avsCommon::sdkInterfaces::SpeakerInterface> audioSpeaker =
        std::static_pointer_cast<alexaClientSDK::avsCommon::sdkInterfaces::SpeakerInterface>(m_audioMediaPlayer);
    std::shared_ptr<alexaClientSDK::avsCommon::sdkInterfaces::SpeakerInterface> alertsSpeaker =
        std::static_pointer_cast<alexaClientSDK::avsCommon::sdkInterfaces::SpeakerInterface>(m_alertsMediaPlayer);
    std::shared_ptr<alexaClientSDK::avsCommon::sdkInterfaces::SpeakerInterface> notificationsSpeaker =
        std::static_pointer_cast<alexaClientSDK::avsCommon::sdkInterfaces::SpeakerInterface>(
            m_notificationsMediaPlayer);
    std::shared_ptr<alexaClientSDK::avsCommon::sdkInterfaces::SpeakerInterface> ringtoneSpeaker =
        std::static_pointer_cast<alexaClientSDK::avsCommon::sdkInterfaces::SpeakerInterface>(m_ringtoneMediaPlayer);

    std::vector<std::shared_ptr<avsCommon::sdkInterfaces::SpeakerInterface>> additionalSpeakers;

    if (!createMediaPlayersForAdapters(httpContentFetcherFactory, additionalSpeakers)) {
        ACSDK_CRITICAL(LX("Could not create mediaPlayers for adapters"));
        return false;
    }

    auto audioFactory = std::make_shared<alexaClientSDK::applicationUtilities::resources::audio::AudioFactory>();

    // Creating the alert storage object to be used for rendering and storing alerts.
    auto alertStorage =
        alexaClientSDK::capabilityAgents::alerts::storage::SQLiteAlertStorage::create(config, audioFactory->alerts());

    // Creating the message storage object to be used for storing message to be sent later.
    auto messageStorage = alexaClientSDK::certifiedSender::SQLiteMessageStorage::create(config);

    /*
     * Creating notifications storage object to be used for storing notification indicators.
     */
    auto notificationsStorage =
        alexaClientSDK::capabilityAgents::notifications::SQLiteNotificationsStorage::create(config);

    /*
     * Creating settings storage object to be used for storing <key, value> pairs of AVS Settings.
     */
    auto settingsStorage = alexaClientSDK::capabilityAgents::settings::SQLiteSettingStorage::create(config);

    // Creating the misc DB object to be used by various components.
    std::shared_ptr<alexaClientSDK::storage::sqliteStorage::SQLiteMiscStorage> miscStorage =
        alexaClientSDK::storage::sqliteStorage::SQLiteMiscStorage::create(config);

    // Create HTTP Put handler
    std::shared_ptr<avsCommon::utils::libcurlUtils::HttpPut> httpPut =
        avsCommon::utils::libcurlUtils::HttpPut::create();

    /*
     * Creating the UI component that observes various components and prints to the console accordingly.
     */
    auto userInterfaceManager = std::make_shared<alexaClientSDK::sampleApp::UIManager>();

    /*
     * Creating customerDataManager which will be used by the registrationManager and all classes that extend
     * CustomerDataHandler
     */
    auto customerDataManager = std::make_shared<registrationManager::CustomerDataManager>();

    /*
     * Creating the deviceInfo object
     */
    std::shared_ptr<avsCommon::utils::DeviceInfo> deviceInfo = avsCommon::utils::DeviceInfo::create(config);
    if (!deviceInfo) {
        ACSDK_CRITICAL(LX("Creation of DeviceInfo failed!"));
        return false;
    }

    /*
     * Creating the AuthDelegate - this component takes care of LWA and authorization of the client.
     */
    auto authDelegateStorage = authorization::cblAuthDelegate::SQLiteCBLAuthDelegateStorage::create(config);
    std::shared_ptr<avsCommon::sdkInterfaces::AuthDelegateInterface> authDelegate =
        authorization::cblAuthDelegate::CBLAuthDelegate::create(
            config, customerDataManager, std::move(authDelegateStorage), userInterfaceManager, nullptr, deviceInfo);

    if (!authDelegate) {
        ACSDK_CRITICAL(LX("Creation of AuthDelegate failed!"));
        return false;
    }

    /*
     * Creating the DCFDelegate - This component provides the client with the ability to send DCF messages.
     */
    m_dcfDelegate =
        alexaClientSDK::dcfDelegate::DCFDelegate::create(authDelegate, miscStorage, httpPut, config, deviceInfo);

    if (!m_dcfDelegate) {
        alexaClientSDK::sampleApp::ConsolePrinter::simplePrint("Creation of DCFDelegate failed!");
        return false;
    }

    authDelegate->addAuthObserver(userInterfaceManager);
    m_dcfDelegate->addDCFObserver(userInterfaceManager);

    // INVALID_FIRMWARE_VERSION is passed to @c getInt() as a default in case FIRMWARE_VERSION_KEY is not found.
    int firmwareVersion = static_cast<int>(avsCommon::sdkInterfaces::softwareInfo::INVALID_FIRMWARE_VERSION);
    sampleAppConfig.getInt(FIRMWARE_VERSION_KEY, &firmwareVersion, firmwareVersion);

    /*
     * Check to see if displayCards is supported on the device. The default is supported unless specified otherwise in
     * the configuration.
     */
    bool displayCardsSupported;
    config[SAMPLE_APP_CONFIG_KEY].getBool(DISPLAY_CARD_KEY, &displayCardsSupported, true);

    /*
     * Creating the InternetConnectionMonitor that will notify observers of internet connection status changes.
     */
    auto internetConnectionMonitor =
        avsCommon::utils::network::InternetConnectionMonitor::create(httpContentFetcherFactory);
    if (!internetConnectionMonitor) {
        ACSDK_CRITICAL(LX("Failed to create InternetConnectionMonitor"));
        return false;
    }
    /*
     * Creating the DefaultClient - this component serves as an out-of-box default object that instantiates and "glues"
     * together all the modules.
     */
    std::shared_ptr<alexaClientSDK::defaultClient::DefaultClient> client =
        alexaClientSDK::defaultClient::DefaultClient::create(
            customerDataManager,
            m_externalMusicProviderMediaPlayersMap,
            m_adapterToCreateFuncMap,
            m_speakMediaPlayer,
            m_audioMediaPlayer,
            m_alertsMediaPlayer,
            m_notificationsMediaPlayer,
            m_ringtoneMediaPlayer,
            speakSpeaker,
            audioSpeaker,
            alertsSpeaker,
            notificationsSpeaker,
            ringtoneSpeaker,
            additionalSpeakers,
            audioFactory,
            authDelegate,
            std::move(alertStorage),
            std::move(messageStorage),
            std::move(notificationsStorage),
            std::move(settingsStorage),
            {userInterfaceManager},
            {userInterfaceManager},
            std::move(internetConnectionMonitor),
            displayCardsSupported,
            m_dcfDelegate,
            firmwareVersion,
            true,
            nullptr);

    if (!client) {
        ACSDK_CRITICAL(LX("Failed to create default SDK client!"));
        return false;
    }

    m_dcfDelegate->addDCFObserver(client);

    std::string endpoint;
    sampleAppConfig.getString(ENDPOINT_KEY, &endpoint);

    client->connect(m_dcfDelegate, endpoint);

    // Add userInterfaceManager as observer of locale setting.
    client->addSettingObserver("locale", userInterfaceManager);
    // Send default settings set by the user to AVS.
    client->sendDefaultSettings();

    client->addSpeakerManagerObserver(userInterfaceManager);

    client->addNotificationsObserver(userInterfaceManager);

    client->addAlertsObserver(userInterfaceManager);

    /*
     * Add GUI Renderer as an observer if display cards are supported.
     */
    if (displayCardsSupported) {
        auto guiRenderer = std::make_shared<GuiRenderer>();
        client->addTemplateRuntimeObserver(guiRenderer);
    }

    /*
     * Creating the buffer (Shared Data Stream) that will hold user audio data. This is the main input into the SDK.
     */
    size_t bufferSize = alexaClientSDK::avsCommon::avs::AudioInputStream::calculateBufferSize(
        BUFFER_SIZE_IN_SAMPLES, WORD_SIZE, MAX_READERS);
    auto buffer = std::make_shared<alexaClientSDK::avsCommon::avs::AudioInputStream::Buffer>(bufferSize);
    std::shared_ptr<alexaClientSDK::avsCommon::avs::AudioInputStream> sharedDataStream =
        alexaClientSDK::avsCommon::avs::AudioInputStream::create(buffer, WORD_SIZE, MAX_READERS);

    if (!sharedDataStream) {
        ACSDK_CRITICAL(LX("Failed to create shared data stream!"));
        return false;
    }

    alexaClientSDK::avsCommon::utils::AudioFormat compatibleAudioFormat;
    compatibleAudioFormat.sampleRateHz = SAMPLE_RATE_HZ;
    compatibleAudioFormat.sampleSizeInBits = WORD_SIZE * CHAR_BIT;
    compatibleAudioFormat.numChannels = NUM_CHANNELS;
    compatibleAudioFormat.endianness = alexaClientSDK::avsCommon::utils::AudioFormat::Endianness::LITTLE;
    compatibleAudioFormat.encoding = alexaClientSDK::avsCommon::utils::AudioFormat::Encoding::LPCM;

    /*
     * Creating each of the audio providers. An audio provider is a simple package of data consisting of the stream
     * of audio data, as well as metadata about the stream. For each of the three audio providers created here, the same
     * stream is used since this sample application will only have one microphone.
     */

    // Creating tap to talk audio provider
    bool tapAlwaysReadable = true;
    bool tapCanOverride = true;
    bool tapCanBeOverridden = true;

    alexaClientSDK::capabilityAgents::aip::AudioProvider tapToTalkAudioProvider(
        sharedDataStream,
        compatibleAudioFormat,
        alexaClientSDK::capabilityAgents::aip::ASRProfile::NEAR_FIELD,
        tapAlwaysReadable,
        tapCanOverride,
        tapCanBeOverridden);

    // Creating hold to talk audio provider
    bool holdAlwaysReadable = false;
    bool holdCanOverride = true;
    bool holdCanBeOverridden = false;

    alexaClientSDK::capabilityAgents::aip::AudioProvider holdToTalkAudioProvider(
        sharedDataStream,
        compatibleAudioFormat,
        alexaClientSDK::capabilityAgents::aip::ASRProfile::CLOSE_TALK,
        holdAlwaysReadable,
        holdCanOverride,
        holdCanBeOverridden);

    std::shared_ptr<alexaClientSDK::sampleApp::PortAudioMicrophoneWrapper> micWrapper =
        alexaClientSDK::sampleApp::PortAudioMicrophoneWrapper::create(buffer, sharedDataStream);
    if (!micWrapper) {
        ACSDK_CRITICAL(LX("Failed to create PortAudioMicrophoneWrapper!"));
        return false;
    }
// Creating wake word audio provider, if necessary
#ifdef KWD
    bool wakeAlwaysReadable = true;
#ifdef KWD_HARDWARE
    bool wakeCanOverride = true;
#else
    bool wakeCanOverride = false;
#endif
    bool wakeCanBeOverridden = true;

    alexaClientSDK::capabilityAgents::aip::AudioProvider wakeWordAudioProvider(
        sharedDataStream,
        compatibleAudioFormat,
        alexaClientSDK::capabilityAgents::aip::ASRProfile::NEAR_FIELD,
        wakeAlwaysReadable,
        wakeCanOverride,
        wakeCanBeOverridden);

#ifdef ENABLE_ESP
    // Creating ESP connector
    std::shared_ptr<esp::ESPDataProviderInterface> espProvider = esp::ESPDataProvider::create(wakeWordAudioProvider);
    std::shared_ptr<esp::ESPDataModifierInterface> espModifier = nullptr;
#else
    // Create dummy ESP connector
    auto dummyEspProvider = std::make_shared<esp::DummyESPDataProvider>();
    std::shared_ptr<esp::ESPDataProviderInterface> espProvider = dummyEspProvider;
    std::shared_ptr<esp::ESPDataModifierInterface> espModifier = dummyEspProvider;
#endif

    // This observer is notified any time a keyword is detected and notifies the DefaultClient to start recognizing.
    auto keywordObserver =
        std::make_shared<alexaClientSDK::sampleApp::KeywordObserver>(client, wakeWordAudioProvider, espProvider);

    m_keywordDetector = alexaClientSDK::kwd::KeywordDetectorProvider::create(
        sharedDataStream,
        compatibleAudioFormat,
        {keywordObserver},
        std::unordered_set<
            std::shared_ptr<alexaClientSDK::avsCommon::sdkInterfaces::KeyWordDetectorStateObserverInterface>>(),
        pathToInputFolder);
    if (!m_keywordDetector) {
        ACSDK_CRITICAL(LX("Failed to create keyword detector!"));
    }
<<<<<<< HEAD
#elif defined(KWD_HARDWARE)
    std::shared_ptr<kwd::AbstractHardwareController> controller = nullptr;

#if defined(ALSA_HW_CTRL)
    std::shared_ptr<kwd::AlsaHardwareController> alsaCtrl = kwd::AlsaHardwareController::create(hwName, "Alexa");
    // Add controller to audio input observers
    client->addAudioInputProcessorObserver(alsaCtrl);
    controller = alsaCtrl;
#endif

    auto paObserver = PortAudioObserver::create(micWrapper);
    if(!paObserver) {
        alexaClientSDK::sampleApp::ConsolePrinter::simplePrint(
                "Failed to create PortAudioObserver!");
        return false;
    }

    // Add the PortAudioObserver to the AudioInputProcessor observers
    client->addAudioInputProcessorObserver(paObserver);

    m_keywordDetector = kwd::HardwareKeywordDetector::create(
        sharedDataStream, 
        compatibleAudioFormat, 
        controller, 
        {paObserver, keywordObserver},
        std::unordered_set<std::shared_ptr<
            alexaClientSDK::avsCommon::sdkInterfaces::KeyWordDetectorStateObserverInterface>>());
    if(!m_keywordDetector) {
        alexaClientSDK::sampleApp::ConsolePrinter::simplePrint("Failed to create HardwareKeywordDetector!");
        return false;
    }

    client->addAlexaDialogStateObserver(paObserver);
#ifdef ALSA_HW_CTRL
    client->addAlexaDialogStateObserver(alsaCtrl);
#endif

#endif
#ifdef KWD_HARDWARE
    bool startPaStream = false;
#else
    bool startPaStream = true;
#endif
=======
>>>>>>> 7bea05a9

    // If wake word is enabled, then creating the interaction manager with a wake word audio provider.
    m_interactionManager = std::make_shared<alexaClientSDK::sampleApp::InteractionManager>(
        client,
        micWrapper,
        userInterfaceManager,
        holdToTalkAudioProvider,
        tapToTalkAudioProvider,
        wakeWordAudioProvider,
        espProvider,
        espModifier,
		startPaStream);

#else
    // If wake word is not enabled, then creating the interaction manager without a wake word audio provider.
    m_interactionManager = std::make_shared<alexaClientSDK::sampleApp::InteractionManager>(
        client, micWrapper, userInterfaceManager, holdToTalkAudioProvider, tapToTalkAudioProvider);

#endif

#ifdef KWD_HARDWARE
    // Stopping the audio stream, which is started by the interaction manager by
    // default. The hardware KWD needs this to be muted initially.
    micWrapper->stopStreamingMicrophoneData();
#endif

    client->addAlexaDialogStateObserver(m_interactionManager);

    // Creating the input observer.
    m_userInputManager = alexaClientSDK::sampleApp::UserInputManager::create(m_interactionManager);
    if (!m_userInputManager) {
        ACSDK_CRITICAL(LX("Failed to create UserInputManager!"));
        return false;
    }

    return true;
}

}  // namespace sampleApp
}  // namespace alexaClientSDK<|MERGE_RESOLUTION|>--- conflicted
+++ resolved
@@ -19,21 +19,14 @@
 #include "SampleApp/SampleApplication.h"
 #include "SampleApp/PortAudioObserver.h"
 
-<<<<<<< HEAD
-#ifdef KWD_KITTAI
-#include <KittAi/KittAiKeyWordDetector.h>
-#elif KWD_SENSORY
-#include <Sensory/SensoryKeywordDetector.h>
+#ifdef KWD
+#include <KWDProvider/KeywordDetectorProvider.h>
 #elif KWD_HARDWARE
 #if defined(ALSA_HW_CTRL)
 #include <AlsaController/AlsaHardwareController.h>
 #endif
 #include <HardwareController/AbstractHardwareController.h>
 #include <Hardware/HardwareKeywordDetector.h>
-=======
-#ifdef KWD
-#include <KWDProvider/KeywordDetectorProvider.h>
->>>>>>> 7bea05a9
 #endif
 
 #ifdef ENABLE_ESP
@@ -110,18 +103,8 @@
 /// The singleton map from @c playerId to @c ExternalMediaAdapter creation functions.
 std::unordered_map<std::string, ExternalMediaPlayer::AdapterCreateFunction> SampleApplication::m_adapterToCreateFuncMap;
 
-<<<<<<< HEAD
-
-#ifdef KWD_KITTAI
-/// The sensitivity of the Kitt.ai engine.
-static const double KITT_AI_SENSITIVITY = 0.6;
-
-/// The audio amplifier level of the Kitt.ai engine.
-static const float KITT_AI_AUDIO_GAIN = 2.0;
-=======
-/// String to identify log entries originating from this file.
+
 static const std::string TAG("SampleApplication");
->>>>>>> 7bea05a9
 
 /**
  * Create a LogEntry using this file's TAG and the specified event string.
@@ -192,13 +175,8 @@
     const std::string& logLevel,
     const std::string& hwName) {
     auto clientApplication = std::unique_ptr<SampleApplication>(new SampleApplication);
-<<<<<<< HEAD
     if (!clientApplication->initialize(pathToConfig, pathToInputFolder, logLevel, hwName)) {
-        ConsolePrinter::simplePrint("Failed to initialize SampleApplication");
-=======
-    if (!clientApplication->initialize(configFiles, pathToInputFolder, logLevel)) {
         ACSDK_CRITICAL(LX("Failed to initialize SampleApplication"));
->>>>>>> 7bea05a9
         return nullptr;
     } else {
         ConsolePrinter::simplePrint("SampleApplication initialized successfully");
@@ -215,7 +193,8 @@
     const std::string& playerId,
     ExternalMediaPlayer::AdapterCreateFunction createFunction) {
     if (m_adapterToCreateFuncMap.find(playerId) != m_adapterToCreateFuncMap.end()) {
-        ACSDK_WARN(LX("Adapter already exists").d("playerID", playerId));
+        std::string errorStr = "WARNING:Adapter already exists for playerId " + playerId;
+        alexaClientSDK::sampleApp::ConsolePrinter::simplePrint(errorStr);
     }
 
     m_adapterToCreateFuncMap[playerId] = createFunction;
@@ -226,7 +205,8 @@
     avsCommon::sdkInterfaces::SpeakerInterface::Type speakerType,
     MediaPlayerCreateFunction createFunction) {
     if (m_playerToMediaPlayerMap.find(playerId) != m_playerToMediaPlayerMap.end()) {
-        ACSDK_WARN(LX("MediaPlayer already exists").d("playerId", playerId));
+        std::string errorStr = "WARNING:MediaPlayer already exists for playerId " + playerId;
+        alexaClientSDK::sampleApp::ConsolePrinter::simplePrint(errorStr);
     }
 
     m_playerToMediaPlayerMap[playerId] =
@@ -285,6 +265,8 @@
             m_adapterMediaPlayers.push_back(mediaPlayer);
         } else {
             ACSDK_CRITICAL(LX("Failed to create mediaPlayer").d("playerId", entry.first));
+            std::string errorStr = "ERROR:Failed to create mediaPlayer for playerId " + entry.first;
+            alexaClientSDK::sampleApp::ConsolePrinter::simplePrint(errorStr);
             return false;
         }
     }
@@ -294,6 +276,7 @@
 
 bool SampleApplication::initialize(
     const std::vector<std::string>& configFiles,
+    const std::string& pathToConfig,
     const std::string& pathToInputFolder,
     const std::string& logLevel,
     const std::string& hwName) {
@@ -323,26 +306,17 @@
     }
     alexaClientSDK::avsCommon::utils::logger::LoggerSinkManager::instance().initialize(consolePrinter);
 
-    std::vector<std::shared_ptr<std::istream>> configJsonStreams;
-
-    for (auto configFile : configFiles) {
-        if (configFile.empty()) {
-            alexaClientSDK::sampleApp::ConsolePrinter::simplePrint("Config filename is empty!");
-            return false;
-        }
-
-        auto configInFile = std::shared_ptr<std::ifstream>(new std::ifstream(configFile));
-        if (!configInFile->good()) {
-            ACSDK_CRITICAL(LX("Failed to read config file").d("filename", configFile));
-            alexaClientSDK::sampleApp::ConsolePrinter::simplePrint("Failed to read config file " + configFile);
-            return false;
-        }
-
-        configJsonStreams.push_back(configInFile);
-    }
-
-    if (!avsCommon::avs::initialization::AlexaClientSDKInit::initialize(configJsonStreams)) {
-        ACSDK_CRITICAL(LX("Failed to initialize SDK!"));
+    /*
+     * This is a required step upon startup of the SDK before any modules are created. For that reason, it is being
+     * called here, before creating the MediaPlayer, audio streams, DefaultClient, etc.
+     */
+    std::ifstream configInfile(pathToConfig);
+    if (!configInfile.good()) {
+        alexaClientSDK::sampleApp::ConsolePrinter::simplePrint("Failed to read config file!");
+        return false;
+    }
+    if (!avsCommon::avs::initialization::AlexaClientSDKInit::initialize({&configInfile})) {
+        alexaClientSDK::sampleApp::ConsolePrinter::simplePrint("Failed to initialize SDK!");
         return false;
     }
 
@@ -456,23 +430,15 @@
      * CustomerDataHandler
      */
     auto customerDataManager = std::make_shared<registrationManager::CustomerDataManager>();
+    auto connectionObserver = std::make_shared<alexaClientSDK::sampleApp::ConnectionObserver>();
 
     /*
      * Creating the deviceInfo object
-     */
-    std::shared_ptr<avsCommon::utils::DeviceInfo> deviceInfo = avsCommon::utils::DeviceInfo::create(config);
-    if (!deviceInfo) {
-        ACSDK_CRITICAL(LX("Creation of DeviceInfo failed!"));
-        return false;
-    }
-
-    /*
-     * Creating the AuthDelegate - this component takes care of LWA and authorization of the client.
-     */
-    auto authDelegateStorage = authorization::cblAuthDelegate::SQLiteCBLAuthDelegateStorage::create(config);
-    std::shared_ptr<avsCommon::sdkInterfaces::AuthDelegateInterface> authDelegate =
-        authorization::cblAuthDelegate::CBLAuthDelegate::create(
-            config, customerDataManager, std::move(authDelegateStorage), userInterfaceManager, nullptr, deviceInfo);
+     * Creating the AuthDelegate - this component takes care of LWA and authorization of the client. At the moment,
+     * this must be done and authorization must be achieved prior to making the call to connect().
+     */
+    std::shared_ptr<alexaClientSDK::authDelegate::AuthDelegate> authDelegate =
+        alexaClientSDK::authDelegate::AuthDelegate::create();
 
     if (!authDelegate) {
         ACSDK_CRITICAL(LX("Creation of AuthDelegate failed!"));
@@ -681,7 +647,6 @@
     if (!m_keywordDetector) {
         ACSDK_CRITICAL(LX("Failed to create keyword detector!"));
     }
-<<<<<<< HEAD
 #elif defined(KWD_HARDWARE)
     std::shared_ptr<kwd::AbstractHardwareController> controller = nullptr;
 
@@ -724,9 +689,6 @@
     bool startPaStream = false;
 #else
     bool startPaStream = true;
-#endif
-=======
->>>>>>> 7bea05a9
 
     // If wake word is enabled, then creating the interaction manager with a wake word audio provider.
     m_interactionManager = std::make_shared<alexaClientSDK::sampleApp::InteractionManager>(
