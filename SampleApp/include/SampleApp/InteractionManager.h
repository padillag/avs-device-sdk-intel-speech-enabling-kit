--- conflicted
+++ resolved
@@ -52,12 +52,9 @@
         capabilityAgents::aip::AudioProvider wakeWordAudioProvider = capabilityAgents::aip::AudioProvider::null(),
         std::shared_ptr<esp::ESPDataProviderInterface> espProvider = nullptr,
         std::shared_ptr<esp::ESPDataModifierInterface> espModifier = nullptr,
-<<<<<<< HEAD
+        std::shared_ptr<avsCommon::sdkInterfaces::CallManagerInterface> callManager = nullptr);
 		        bool const startPaStream = true);
 
-=======
-        std::shared_ptr<avsCommon::sdkInterfaces::CallManagerInterface> callManager = nullptr);
->>>>>>> 7bea05a9
 
     /**
      * Begins the interaction between the Sample App and the user. This should only be called at startup.
