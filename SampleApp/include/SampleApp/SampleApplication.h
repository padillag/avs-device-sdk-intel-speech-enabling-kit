/*
 * Copyright 2017-2018 Amazon.com, Inc. or its affiliates. All Rights Reserved.
 *
 * Licensed under the Apache License, Version 2.0 (the "License").
 * You may not use this file except in compliance with the License.
 * A copy of the License is located at
 *
 *     http://aws.amazon.com/apache2.0/
 *
 * or in the "license" file accompanying this file. This file is distributed
 * on an "AS IS" BASIS, WITHOUT WARRANTIES OR CONDITIONS OF ANY KIND, either
 * express or implied. See the License for the specific language governing
 * permissions and limitations under the License.
 */

#ifndef ALEXA_CLIENT_SDK_SAMPLEAPP_INCLUDE_SAMPLEAPP_SAMPLEAPPLICATION_H_
#define ALEXA_CLIENT_SDK_SAMPLEAPP_INCLUDE_SAMPLEAPP_SAMPLEAPPLICATION_H_

#include <memory>
#include <unordered_map>
#include <vector>

#include "ConsolePrinter.h"
#include "UserInputManager.h"

#ifdef KWD
#include <KWD/AbstractKeywordDetector.h>
#endif
#include <DCFDelegate/DCFDelegate.h>
#include <ExternalMediaPlayer/ExternalMediaPlayer.h>
#include <MediaPlayer/MediaPlayer.h>

namespace alexaClientSDK {
namespace sampleApp {

/// Class to manage the top-level components of the AVS Client Application
class SampleApplication {
public:
    /**
     * Create a SampleApplication.
     *
     * @param configFiles The vector of configuration files.
     * @param pathToInputFolder The path to the inputs folder containing data files needed by this application.
     * @param logLevel The level of logging to enable.  If this parameter is an empty string, the SDK's default
     *     logging level will be used.
     * @return A new @c SampleApplication, or @c nullptr if the operation failed.
     */
    static std::unique_ptr<SampleApplication> create(
        const std::vector<std::string>& configFiles,
        const std::string& pathToInputFolder,
        const std::string& logLevel = "",
        const std::string& hwName = "hw:0");

    /// Runs the application, blocking until the user asks the application to quit.
    void run();

    /// Destructor which manages the @c SampleApplication shutdown sequence.
    ~SampleApplication();

    /**
     * Method to create mediaPlayers for the optional music provider adapters plugged into the SDK.
     *
     * @param httpContentFetcherFactory The HTTPContentFetcherFactory to be used while creating the mediaPlayers.
     * @param additionalSpeakers The speakerInterface to add the created mediaPlayer.
     * @return @c true if the mediaPlayer of all the registered adapters could be created @c false otherwise.
     */
    bool createMediaPlayersForAdapters(
        std::shared_ptr<avsCommon::utils::libcurlUtils::HTTPContentFetcherFactory> httpContentFetcherFactory,
        std::vector<std::shared_ptr<avsCommon::sdkInterfaces::SpeakerInterface>>& additionalSpeakers);

    /**
     * Instances of this class register ExternalMediaAdapters. Each adapter registers itself by instantiating
     * a static instance of the below class supplying their business name and creator method.
     */
    class AdapterRegistration {
    public:
        /**
         * Register an @c ExternalMediaAdapter for use by @c ExternalMediaPlayer.
         *
         * @param playerId The @c playerId identifying the @c ExternalMediaAdapter to register.
         * @param createFunction The function to use to create instances of the specified @c ExternalMediaAdapter.
         */
        AdapterRegistration(
            const std::string& playerId,
            capabilityAgents::externalMediaPlayer::ExternalMediaPlayer::AdapterCreateFunction createFunction);
    };

    /**
     * Signature of functions to create a MediaPlayer.
     *
     * @param httpContentFetcherFactory The HTTPContentFetcherFactory to be used while creating the mediaPlayers.
     * @param type The type of the SpeakerInterface.
     * @param name The name of the MediaPlayer instance.
     * @return Return shared pointer to the created MediaPlayer instance.
     */
    using MediaPlayerCreateFunction = std::shared_ptr<mediaPlayer::MediaPlayer> (*)(
        std::shared_ptr<avsCommon::sdkInterfaces::HTTPContentFetcherInterfaceFactoryInterface> contentFetcherFactory,
        avsCommon::sdkInterfaces::SpeakerInterface::Type type,
        std::string name);

    /**
     * Instances of this class register MediaPlayers to be created. Each third-party adapter registers a mediaPlayer
     * for itself by instantiating a static instance of the below class supplying their business name, speaker interface
     * type and creator method.
     */
    class MediaPlayerRegistration {
    public:
        /**
         * Register a @c MediaPlayer for use by a music provider adapter.
         *
         * @param playerId The @c playerId identifying the @c ExternalMediaAdapter to register.
         * @speakerType The SpeakerType of the mediaPlayer to be created.
         * @param createFunction The function to use to create instances of the mediaPlayer to use for the player.
         */
        MediaPlayerRegistration(
            const std::string& playerId,
            avsCommon::sdkInterfaces::SpeakerInterface::Type speakerType,
            MediaPlayerCreateFunction createFunction);
    };

private:
    /**
     * Initialize a SampleApplication.
     *
     * @param configFiles The vector of configuration files.
     * @param pathToInputFolder The path to the inputs folder containing data files needed by this application.
     * @param logLevel The level of logging to enable.  If this parameter is an empty string, the SDK's default
     *     logging level will be used.
     * @return @c true if initialization succeeded, else @c false.
     */
<<<<<<< HEAD
    bool initialize(const std::string& pathToConfig, const std::string& pathToInputFolder,
                    const std::string& logLevel, const std::string& hwName);
=======
    bool initialize(
        const std::vector<std::string>& configFiles,
        const std::string& pathToInputFolder,
        const std::string& logLevel);

    /// The @c InteractionManager which perform user requests.
    std::shared_ptr<InteractionManager> m_interactionManager;
>>>>>>> 7bea05a9

    /// The @c UserInputManager which controls the client.
    std::unique_ptr<UserInputManager> m_userInputManager;

    /// The map of the adapters and their mediaPlayers.
    std::unordered_map<std::string, std::shared_ptr<avsCommon::utils::mediaPlayer::MediaPlayerInterface>>
        m_externalMusicProviderMediaPlayersMap;

    /// The vector of mediaPlayers for the adapters.
    std::vector<std::shared_ptr<mediaPlayer::MediaPlayer>> m_adapterMediaPlayers;

    /// The @c MediaPlayer used by @c SpeechSynthesizer.
    std::shared_ptr<mediaPlayer::MediaPlayer> m_speakMediaPlayer;

    /// The @c MediaPlayer used by @c AudioPlayer.
    std::shared_ptr<mediaPlayer::MediaPlayer> m_audioMediaPlayer;

    /// The @c MediaPlayer used by @c Alerts.
    std::shared_ptr<mediaPlayer::MediaPlayer> m_alertsMediaPlayer;

    /// The @c MediaPlayer used by @c NotificationsCapabilityAgent.
    std::shared_ptr<mediaPlayer::MediaPlayer> m_notificationsMediaPlayer;

    /// The @c DCFDelegate used by the client.
    std::shared_ptr<alexaClientSDK::dcfDelegate::DCFDelegate> m_dcfDelegate;

    /// The @c MediaPlayer used by @c NotificationsCapabilityAgent.
    std::shared_ptr<mediaPlayer::MediaPlayer> m_ringtoneMediaPlayer;

    using SpeakerTypeAndCreateFunc =
        std::pair<avsCommon::sdkInterfaces::SpeakerInterface::Type, MediaPlayerCreateFunction>;

    /// The singleton map from @c playerId to @c MediaPlayerCreateFunction.
    static std::unordered_map<std::string, SpeakerTypeAndCreateFunc> m_playerToMediaPlayerMap;

    /// The singleton map from @c playerId to @c ExternalMediaAdapter creation functions.
    static capabilityAgents::externalMediaPlayer::ExternalMediaPlayer::AdapterCreationMap m_adapterToCreateFuncMap;

#ifdef KWD
    /// The Wakeword Detector which can wake up the client using audio input.
    std::unique_ptr<kwd::AbstractKeywordDetector> m_keywordDetector;
#endif
};

}  // namespace sampleApp
}  // namespace alexaClientSDK

#endif  // ALEXA_CLIENT_SDK_SAMPLEAPP_INCLUDE_SAMPLEAPP_SAMPLEAPPLICATION_H_<|MERGE_RESOLUTION|>--- conflicted
+++ resolved
@@ -128,10 +128,6 @@
      *     logging level will be used.
      * @return @c true if initialization succeeded, else @c false.
      */
-<<<<<<< HEAD
-    bool initialize(const std::string& pathToConfig, const std::string& pathToInputFolder,
-                    const std::string& logLevel, const std::string& hwName);
-=======
     bool initialize(
         const std::vector<std::string>& configFiles,
         const std::string& pathToInputFolder,
@@ -139,7 +135,6 @@
 
     /// The @c InteractionManager which perform user requests.
     std::shared_ptr<InteractionManager> m_interactionManager;
->>>>>>> 7bea05a9
 
     /// The @c UserInputManager which controls the client.
     std::unique_ptr<UserInputManager> m_userInputManager;
