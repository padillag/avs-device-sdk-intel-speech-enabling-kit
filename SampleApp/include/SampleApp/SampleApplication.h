/*
 * Copyright 2017-2018 Amazon.com, Inc. or its affiliates. All Rights Reserved.
 *
 * Licensed under the Apache License, Version 2.0 (the "License").
 * You may not use this file except in compliance with the License.
 * A copy of the License is located at
 *
 *     http://aws.amazon.com/apache2.0/
 *
 * or in the "license" file accompanying this file. This file is distributed
 * on an "AS IS" BASIS, WITHOUT WARRANTIES OR CONDITIONS OF ANY KIND, either
 * express or implied. See the License for the specific language governing
 * permissions and limitations under the License.
 */

#ifndef ALEXA_CLIENT_SDK_SAMPLEAPP_INCLUDE_SAMPLEAPP_SAMPLEAPPLICATION_H_
#define ALEXA_CLIENT_SDK_SAMPLEAPP_INCLUDE_SAMPLEAPP_SAMPLEAPPLICATION_H_

#include <memory>
#include <unordered_map>
<<<<<<< HEAD
=======
#include <vector>
>>>>>>> bc340bf9

#include "ConsolePrinter.h"
#include "UserInputManager.h"

#ifdef KWD
#include <KWD/AbstractKeywordDetector.h>
#endif
<<<<<<< HEAD
=======
#include <CapabilitiesDelegate/CapabilitiesDelegate.h>
>>>>>>> bc340bf9
#include <ExternalMediaPlayer/ExternalMediaPlayer.h>
#include <MediaPlayer/MediaPlayer.h>

namespace alexaClientSDK {
namespace sampleApp {

/// Class to manage the top-level components of the AVS Client Application
class SampleApplication {
public:
    /**
     * Create a SampleApplication.
     *
     * @param configFiles The vector of configuration files.
     * @param pathToInputFolder The path to the inputs folder containing data files needed by this application.
     * @param logLevel The level of logging to enable.  If this parameter is an empty string, the SDK's default
     *     logging level will be used.
     * @return A new @c SampleApplication, or @c nullptr if the operation failed.
     */
    static std::unique_ptr<SampleApplication> create(
        const std::vector<std::string>& configFiles,
        const std::string& pathToInputFolder,
        const std::string& logLevel = "",
        const std::string& hwName = "hw:0");

    /// Runs the application, blocking until the user asks the application to quit.
    void run();

    /// Destructor which manages the @c SampleApplication shutdown sequence.
    ~SampleApplication();

    /**
     * Method to create mediaPlayers for the optional music provider adapters plugged into the SDK.
     *
     * @param httpContentFetcherFactory The HTTPContentFetcherFactory to be used while creating the mediaPlayers.
     * @param additionalSpeakers The speakerInterface to add the created mediaPlayer.
     * @return @c true if the mediaPlayer of all the registered adapters could be created @c false otherwise.
     */
    bool createMediaPlayersForAdapters(
        std::shared_ptr<avsCommon::utils::libcurlUtils::HTTPContentFetcherFactory> httpContentFetcherFactory,
        std::vector<std::shared_ptr<avsCommon::sdkInterfaces::SpeakerInterface>>& additionalSpeakers);

    /**
     * Instances of this class register ExternalMediaAdapters. Each adapter registers itself by instantiating
     * a static instance of the below class supplying their business name and creator method.
     */
    class AdapterRegistration {
    public:
        /**
         * Register an @c ExternalMediaAdapter for use by @c ExternalMediaPlayer.
         *
         * @param playerId The @c playerId identifying the @c ExternalMediaAdapter to register.
         * @param createFunction The function to use to create instances of the specified @c ExternalMediaAdapter.
         */
        AdapterRegistration(
            const std::string& playerId,
            capabilityAgents::externalMediaPlayer::ExternalMediaPlayer::AdapterCreateFunction createFunction);
    };

    /**
     * Signature of functions to create a MediaPlayer.
     *
     * @param httpContentFetcherFactory The HTTPContentFetcherFactory to be used while creating the mediaPlayers.
     * @param type The type of the SpeakerInterface.
     * @param name The name of the MediaPlayer instance.
     * @return Return shared pointer to the created MediaPlayer instance.
     */
    using MediaPlayerCreateFunction = std::shared_ptr<mediaPlayer::MediaPlayer> (*)(
        std::shared_ptr<avsCommon::sdkInterfaces::HTTPContentFetcherInterfaceFactoryInterface> contentFetcherFactory,
        avsCommon::sdkInterfaces::SpeakerInterface::Type type,
        std::string name);

    /**
     * Instances of this class register MediaPlayers to be created. Each third-party adapter registers a mediaPlayer
     * for itself by instantiating a static instance of the below class supplying their business name, speaker interface
     * type and creator method.
     */
    class MediaPlayerRegistration {
    public:
        /**
         * Register a @c MediaPlayer for use by a music provider adapter.
         *
         * @param playerId The @c playerId identifying the @c ExternalMediaAdapter to register.
         * @speakerType The SpeakerType of the mediaPlayer to be created.
         * @param createFunction The function to use to create instances of the mediaPlayer to use for the player.
         */
        MediaPlayerRegistration(
            const std::string& playerId,
            avsCommon::sdkInterfaces::SpeakerInterface::Type speakerType,
            MediaPlayerCreateFunction createFunction);
    };

private:
    /**
     * Initialize a SampleApplication.
     *
     * @param configFiles The vector of configuration files.
     * @param pathToInputFolder The path to the inputs folder containing data files needed by this application.
     * @param logLevel The level of logging to enable.  If this parameter is an empty string, the SDK's default
     *     logging level will be used.
     * @return @c true if initialization succeeded, else @c false.
     */
<<<<<<< HEAD
    bool initialize(const std::string& pathToConfig, const std::string& pathToInputFolder,
                    const std::string& logLevel, const std::string& hwName);
=======
    bool initialize(
        const std::vector<std::string>& configFiles,
        const std::string& pathToInputFolder,
        const std::string& logLevel,
		const std::string& hwName);

    /// The @c InteractionManager which perform user requests.
    std::shared_ptr<InteractionManager> m_interactionManager;
>>>>>>> bc340bf9

    /// The @c UserInputManager which controls the client.
    std::shared_ptr<UserInputManager> m_userInputManager;

    /// The map of the adapters and their mediaPlayers.
    std::unordered_map<std::string, std::shared_ptr<avsCommon::utils::mediaPlayer::MediaPlayerInterface>>
        m_externalMusicProviderMediaPlayersMap;

    /// The map of the adapters and their mediaPlayers.
    std::unordered_map<std::string, std::shared_ptr<avsCommon::sdkInterfaces::SpeakerInterface>>
        m_externalMusicProviderSpeakersMap;

    /// The vector of mediaPlayers for the adapters.
    std::vector<std::shared_ptr<mediaPlayer::MediaPlayer>> m_adapterMediaPlayers;

    /// The @c MediaPlayer used by @c SpeechSynthesizer.
    std::shared_ptr<mediaPlayer::MediaPlayer> m_speakMediaPlayer;

    /// The @c MediaPlayer used by @c AudioPlayer.
    std::shared_ptr<mediaPlayer::MediaPlayer> m_audioMediaPlayer;

    /// The @c MediaPlayer used by @c Alerts.
    std::shared_ptr<mediaPlayer::MediaPlayer> m_alertsMediaPlayer;

    /// The @c MediaPlayer used by @c NotificationsCapabilityAgent.
    std::shared_ptr<mediaPlayer::MediaPlayer> m_notificationsMediaPlayer;

    /// The @c MediaPlayer used by @c Bluetooth.
    std::shared_ptr<mediaPlayer::MediaPlayer> m_bluetoothMediaPlayer;

    /// The @c CapabilitiesDelegate used by the client.
    std::shared_ptr<alexaClientSDK::capabilitiesDelegate::CapabilitiesDelegate> m_capabilitiesDelegate;

    /// The @c MediaPlayer used by @c NotificationsCapabilityAgent.
    std::shared_ptr<mediaPlayer::MediaPlayer> m_ringtoneMediaPlayer;

    using SpeakerTypeAndCreateFunc =
        std::pair<avsCommon::sdkInterfaces::SpeakerInterface::Type, MediaPlayerCreateFunction>;

    /// The singleton map from @c playerId to @c MediaPlayerCreateFunction.
    static std::unordered_map<std::string, SpeakerTypeAndCreateFunc> m_playerToMediaPlayerMap;

    /// The singleton map from @c playerId to @c ExternalMediaAdapter creation functions.
    static capabilityAgents::externalMediaPlayer::ExternalMediaPlayer::AdapterCreationMap m_adapterToCreateFuncMap;

    /// The map of the adapters and their mediaPlayers.
    std::unordered_map<std::string, std::shared_ptr<avsCommon::utils::mediaPlayer::MediaPlayerInterface>>
        m_externalMusicProviderMediaPlayersMap;

    /// The vector of mediaPlayers for the adapters.
    std::vector<std::shared_ptr<mediaPlayer::MediaPlayer>> m_adapterMediaPlayers;

    /// The @c MediaPlayer used by @c SpeechSynthesizer.
    std::shared_ptr<mediaPlayer::MediaPlayer> m_speakMediaPlayer;

    /// The @c MediaPlayer used by @c AudioPlayer.
    std::shared_ptr<mediaPlayer::MediaPlayer> m_audioMediaPlayer;

    /// The @c MediaPlayer used by @c Alerts.
    std::shared_ptr<mediaPlayer::MediaPlayer> m_alertsMediaPlayer;

    /// The @c MediaPlayer used by @c NotificationsCapabilityAgent.
    std::shared_ptr<mediaPlayer::MediaPlayer> m_notificationsMediaPlayer;

    using SpeakerTypeAndCreateFunc =
        std::pair<avsCommon::sdkInterfaces::SpeakerInterface::Type, MediaPlayerCreateFunction>;

    /// The singleton map from @c playerId to @c MediaPlayerCreateFunction.
    static std::unordered_map<std::string, SpeakerTypeAndCreateFunc> m_playerToMediaPlayerMap;

    /// The singleton map from @c playerId to @c ExternalMediaAdapter creation functions.
    static capabilityAgents::externalMediaPlayer::ExternalMediaPlayer::AdapterCreationMap m_adapterToCreateFuncMap;

#ifdef KWD
    /// The Wakeword Detector which can wake up the client using audio input.
    std::unique_ptr<kwd::AbstractKeywordDetector> m_keywordDetector;
#endif
};

}  // namespace sampleApp
}  // namespace alexaClientSDK

#endif  // ALEXA_CLIENT_SDK_SAMPLEAPP_INCLUDE_SAMPLEAPP_SAMPLEAPPLICATION_H_<|MERGE_RESOLUTION|>--- conflicted
+++ resolved
@@ -18,10 +18,7 @@
 
 #include <memory>
 #include <unordered_map>
-<<<<<<< HEAD
-=======
 #include <vector>
->>>>>>> bc340bf9
 
 #include "ConsolePrinter.h"
 #include "UserInputManager.h"
@@ -29,10 +26,7 @@
 #ifdef KWD
 #include <KWD/AbstractKeywordDetector.h>
 #endif
-<<<<<<< HEAD
-=======
 #include <CapabilitiesDelegate/CapabilitiesDelegate.h>
->>>>>>> bc340bf9
 #include <ExternalMediaPlayer/ExternalMediaPlayer.h>
 #include <MediaPlayer/MediaPlayer.h>
 
@@ -134,10 +128,6 @@
      *     logging level will be used.
      * @return @c true if initialization succeeded, else @c false.
      */
-<<<<<<< HEAD
-    bool initialize(const std::string& pathToConfig, const std::string& pathToInputFolder,
-                    const std::string& logLevel, const std::string& hwName);
-=======
     bool initialize(
         const std::vector<std::string>& configFiles,
         const std::string& pathToInputFolder,
@@ -146,7 +136,6 @@
 
     /// The @c InteractionManager which perform user requests.
     std::shared_ptr<InteractionManager> m_interactionManager;
->>>>>>> bc340bf9
 
     /// The @c UserInputManager which controls the client.
     std::shared_ptr<UserInputManager> m_userInputManager;
