/*
 * Copyright 2017-2018 Amazon.com, Inc. or its affiliates. All Rights Reserved.
 *
 * Licensed under the Apache License, Version 2.0 (the "License").
 * You may not use this file except in compliance with the License.
 * A copy of the License is located at
 *
 *     http://aws.amazon.com/apache2.0/
 *
 * or in the "license" file accompanying this file. This file is distributed
 * on an "AS IS" BASIS, WITHOUT WARRANTIES OR CONDITIONS OF ANY KIND, either
 * express or implied. See the License for the specific language governing
 * permissions and limitations under the License.
 */

#ifndef ALEXA_CLIENT_SDK_SAMPLEAPP_INCLUDE_SAMPLEAPP_PORTAUDIOMICROPHONEWRAPPER_H_
#define ALEXA_CLIENT_SDK_SAMPLEAPP_INCLUDE_SAMPLEAPP_PORTAUDIOMICROPHONEWRAPPER_H_

#include <mutex>
#include <thread>
#include <atomic>

#include <AVSCommon/AVS/AudioInputStream.h>

#include <portaudio.h>

namespace alexaClientSDK {
namespace sampleApp {

/// This acts as a wrapper around PortAudio, a cross-platform open-source audio I/O library.
class PortAudioMicrophoneWrapper {
public:
    /**
     * Creates a @c PortAudioMicrophoneWrapper.
     *
     * @param stream The shared data stream to write to.
     * @return A unique_ptr to a @c PortAudioMicrophoneWrapper if creation was successful and @c nullptr otherwise.
     */
    static std::unique_ptr<PortAudioMicrophoneWrapper> create(std::shared_ptr<avsCommon::avs::AudioInputStream::Buffer> buffer, std::shared_ptr<avsCommon::avs::AudioInputStream> stream);

    /**
     * Stops streaming from the microphone.
     *
     * @return Whether the stop was successful.
     */
    bool stopStreamingMicrophoneData();

    /**
     * Starts streaming from the microphone.
     *
     * @return Whether the start was successful.
     */
    bool startStreamingMicrophoneData();

    /**
     * Check if the audio stream is currently started or stopped.
     *
     * @return @c true if started, @c false otherwise
     */
    bool isStreaming();

    /**
     * Destructor.
     */
    ~PortAudioMicrophoneWrapper();

private:
    /**
     * Constructor.
     *
     * @param stream The shared data stream to write to.
     */
    PortAudioMicrophoneWrapper(std::shared_ptr<avsCommon::avs::AudioInputStream::Buffer> buffer, std::shared_ptr<avsCommon::avs::AudioInputStream> stream);

    /**
     * The callback that PortAudio will issue when audio is avaiable to read.
     *
     * @param inputBuffer The temporary buffer that microphone audio data will be available in.
     * @param outputBuffer Not used here.
     * @param numSamples The number of samples available to consume.
     * @param timeInfo Time stamps indicated when the first sample in the buffer was captured. Not used here.
     * @param statusFlags Flags that tell us when underflow or overflow conditions occur. Not used here.
     * @param userData A user supplied pointer.
     * @return A PortAudio code that will indicate how PortAudio should continue.
     */
    static int PortAudioCallback(
        const void* inputBuffer,
        void* outputBuffer,
        unsigned long numSamples,
        const PaStreamCallbackTimeInfo* timeInfo,
        PaStreamCallbackFlags statusFlags,
        void* userData);

    /// Initializes PortAudio
    bool initialize();
    
    /// Open a default stream
    bool openStream();
    
    /// Close the stream
    bool closeStream();

    /**
     * Get the optional config parameter from @c AlexaClientSDKConfig.json
     * for setting the PortAudio stream's suggested latency.
     *
     * @param[out] suggestedLatency The latency as it is configured in the file.
     * @return  @c true if the suggestedLatency is defined in the config file, @c false otherwise.
     */
    bool getConfigSuggestedLatency(PaTime& suggestedLatency);

    /// The stream of audio data.
    const std::shared_ptr<avsCommon::avs::AudioInputStream> m_audioInputStream;

    /// The writer that will be used to writer audio data into the sds.
    std::shared_ptr<avsCommon::avs::AudioInputStream::Writer> m_writer;

    /// The PortAudio stream
    PaStream* m_paStream;

    /**
     * A lock to seralize access to startStreamingMicrophoneData() and stopStreamingMicrophoneData() between different
     * threads.
     */
    std::mutex m_mutex;

    /// Flag for if the audio stream is streaming or not
    std::atomic<bool> m_streaming;
    std::shared_ptr<avsCommon::avs::AudioInputStream::Buffer> m_buffer;
};

}  // namespace sampleApp
}  // namespace alexaClientSDK

<<<<<<< HEAD
=======

>>>>>>> bc340bf9
#endif  // ALEXA_CLIENT_SDK_SAMPLEAPP_INCLUDE_SAMPLEAPP_PORTAUDIOMICROPHONEWRAPPER_H_<|MERGE_RESOLUTION|>--- conflicted
+++ resolved
@@ -132,8 +132,5 @@
 }  // namespace sampleApp
 }  // namespace alexaClientSDK
 
-<<<<<<< HEAD
-=======
 
->>>>>>> bc340bf9
 #endif  // ALEXA_CLIENT_SDK_SAMPLEAPP_INCLUDE_SAMPLEAPP_PORTAUDIOMICROPHONEWRAPPER_H_