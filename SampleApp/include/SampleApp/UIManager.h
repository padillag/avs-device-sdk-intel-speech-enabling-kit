/*
 * Copyright 2017-2018 Amazon.com, Inc. or its affiliates. All Rights Reserved.
 *
 * Licensed under the Apache License, Version 2.0 (the "License").
 * You may not use this file except in compliance with the License.
 * A copy of the License is located at
 *
 *     http://aws.amazon.com/apache2.0/
 *
 * or in the "license" file accompanying this file. This file is distributed
 * on an "AS IS" BASIS, WITHOUT WARRANTIES OR CONDITIONS OF ANY KIND, either
 * express or implied. See the License for the specific language governing
 * permissions and limitations under the License.
 */

#ifndef ALEXA_CLIENT_SDK_SAMPLEAPP_INCLUDE_SAMPLEAPP_UIMANAGER_H_
#define ALEXA_CLIENT_SDK_SAMPLEAPP_INCLUDE_SAMPLEAPP_UIMANAGER_H_

#include <AVSCommon/SDKInterfaces/AuthObserverInterface.h>
#include <AVSCommon/SDKInterfaces/CapabilitiesObserverInterface.h>
#include <AVSCommon/SDKInterfaces/DialogUXStateObserverInterface.h>
#include <AVSCommon/SDKInterfaces/ConnectionStatusObserverInterface.h>
#include <AVSCommon/SDKInterfaces/AuthObserverInterface.h>
#include <AVSCommon/SDKInterfaces/NotificationsObserverInterface.h>
#include <AVSCommon/SDKInterfaces/SingleSettingObserverInterface.h>
#include <AVSCommon/SDKInterfaces/SpeakerInterface.h>
#include <AVSCommon/SDKInterfaces/SpeakerManagerObserverInterface.h>
#include <Alerts/AlertObserverInterface.h>
#include <AVSCommon/Utils/Threading/Executor.h>
#include <CBLAuthDelegate/CBLAuthRequesterInterface.h>

namespace alexaClientSDK {
namespace sampleApp {

/**
 * This class manages the states that the user will see when interacting with the Sample Application. For now, it simply
 * prints states to the screen.
 */
class UIManager
        : public avsCommon::sdkInterfaces::DialogUXStateObserverInterface
        , public avsCommon::sdkInterfaces::AuthObserverInterface
        , public avsCommon::sdkInterfaces::CapabilitiesObserverInterface
        , public avsCommon::sdkInterfaces::ConnectionStatusObserverInterface
        , public avsCommon::sdkInterfaces::SingleSettingObserverInterface
        , public avsCommon::sdkInterfaces::SpeakerManagerObserverInterface
        , public avsCommon::sdkInterfaces::NotificationsObserverInterface
<<<<<<< HEAD
        , public alexaClientSDK::capabilityAgents::alerts::AlertObserverInterface {
=======
        , public authorization::cblAuthDelegate::CBLAuthRequesterInterface 
	    , public alexaClientSDK::capabilityAgents::alerts::AlertObserverInterface{
>>>>>>> bc340bf9
public:
    /**
     * Constructor.
     */
    UIManager();

    void onDialogUXStateChanged(DialogUXState state) override;

    void onConnectionStatusChanged(const Status status, const ChangedReason reason) override;

    void onSettingChanged(const std::string& key, const std::string& value) override;

    /// @name SpeakerManagerObserverInterface Functions
    /// @{
    void onSpeakerSettingsChanged(
        const avsCommon::sdkInterfaces::SpeakerManagerObserverInterface::Source& source,
        const avsCommon::sdkInterfaces::SpeakerInterface::Type& type,
        const avsCommon::sdkInterfaces::SpeakerInterface::SpeakerSettings& settings) override;
    /// }

<<<<<<< HEAD
    // @name NotificationsObserverInterface Functions
=======
    /// @name NotificationsObserverInterface Functions
>>>>>>> bc340bf9
    /// @{
    void onSetIndicator(avsCommon::avs::IndicatorState state) override;
    /// }

<<<<<<< HEAD

=======
    /// @name CBLAuthRequesterInterface Functions
    /// @{
    void onRequestAuthorization(const std::string& url, const std::string& code) override;
    void onCheckingForAuthorization() override;
    /// }
    
>>>>>>> bc340bf9
    // @name AlertObserverInterface Functions
    /// @{
    void onAlertStateChange(
        const std::string& alertToken,
        alexaClientSDK::capabilityAgents::alerts::AlertObserverInterface::State state,
        const std::string& reason = "") override;
    /// }

<<<<<<< HEAD
=======
    /// @name AuthObserverInterface Methods
    /// @{
    void onAuthStateChange(
        avsCommon::sdkInterfaces::AuthObserverInterface::State newState,
        avsCommon::sdkInterfaces::AuthObserverInterface::Error newError) override;
    /// }

    /// @name CapabilitiesObserverInterface Methods
    /// @{
    void onCapabilitiesStateChange(
        avsCommon::sdkInterfaces::CapabilitiesObserverInterface::State newState,
        avsCommon::sdkInterfaces::CapabilitiesObserverInterface::Error newError) override;
    /// }

>>>>>>> bc340bf9
    /**
     * Prints the welcome screen.
     */
    void printWelcomeScreen();

    /**
     * Prints the help screen.
     */
    void printHelpScreen();

    /**
     * Prints the help screen with limited options. This is used when not connected to AVS.
     */
    void printLimitedHelp();

    /**
     * Prints the Settings Options screen.
     */
    void printSettingsScreen();

    /**
     * Prints the Locale Options screen.
     */
    void printLocaleScreen();

    /**
     * Prints the Speaker Control Options screen. This prompts the user to select a @c SpeakerInterface::Type to modify.
     */
    void printSpeakerControlScreen();

    /**
     * Prints the Firmware Version Control screen. This prompts the user to enter a positive decimal integer.
     */
    void printFirmwareVersionControlScreen();

    /**
     * Prints the Volume Control Options screen. This gives the user the possible volume control options.
     */
    void printVolumeControlScreen();

    /**
     * Prints the ESP Control Options screen. This gives the user the possible ESP control options.
     */
    void printESPControlScreen(bool support, const std::string& voiceEnergy, const std::string& ambientEnergy);

    /**
<<<<<<< HEAD
=======
     * Prints the Comms Control Options screen. This gives the user the possible Comms control options.
     */
    void printCommsControlScreen();

    /**
>>>>>>> bc340bf9
     * Prints the Error Message for Wrong Input.
     */
    void printErrorScreen();

    /**
     * Notifies the user that the microphone is off.
     */
    void microphoneOff();

    /*
     * Prints the state that Alexa is currenty in.
     */
    void microphoneOn();

    /**
     * Prints a warning that the customer still has to manually deregister the device.
     */
    void printResetWarning();

    /**
     * Prints a confirmation message prompting the user to confirm their intent.
     */
    void printResetConfirmation();

    /**
     * Prints an error message while trying to configure ESP in a device where ESP is not supported.
     */
    void printESPNotSupported();

    /**
     * Prints an error message while trying to override ESP Data in a device that do not support manual override.
     */
    void printESPDataOverrideNotSupported();

<<<<<<< HEAD
=======
    /**
     * Prints an error message when trying to access Comms controls if Comms is not supported.
     */
    void printCommsNotSupported();

>>>>>>> bc340bf9
private:
    /**
     * Prints the current state of Alexa after checking what the appropriate message to display is based on the current
     * component states. This should only be used within the internal executor.
     */
    void printState();

<<<<<<< HEAD
=======
    /**
     * Sets the failure status. If status is new and not empty, we'll print the limited mode help.
     *
     * @param failureStatus Status message with the failure reason.
     * @warning Only call this function from inside the executor thread.
     */
    void setFailureStatus(const std::string& status);

>>>>>>> bc340bf9
    const char* toLedState(DialogUXState state);
    const char* toLedState(
        alexaClientSDK::capabilityAgents::alerts::AlertObserverInterface::State state);
    void ledSetState(const char* led_state);
    void ledSetVolume(unsigned int volume);
<<<<<<< HEAD
=======

>>>>>>> bc340bf9
    /// The current dialog UX state of the SDK
    DialogUXState m_dialogState;

    /// The current CapabilitiesDelegate state.
    avsCommon::sdkInterfaces::CapabilitiesObserverInterface::State m_capabilitiesState;

    /// The error associated with the CapabilitiesDelegate state.
    avsCommon::sdkInterfaces::CapabilitiesObserverInterface::Error m_capabilitiesError;

    /// The current authorization state of the SDK.
    avsCommon::sdkInterfaces::AuthObserverInterface::State m_authState;

    /// Counter used to make repeated messages about checking for authorization distinguishable from each other.
    int m_authCheckCounter;

    /// The current connection state of the SDK.
    avsCommon::sdkInterfaces::ConnectionStatusObserverInterface::Status m_connectionStatus;

    /// An internal executor that performs execution of callable objects passed to it sequentially but asynchronously.
    avsCommon::utils::threading::Executor m_executor;

    // String that holds a failure status message to be displayed when we are in limited mode.
    std::string m_failureStatus;
};

}  // namespace sampleApp
}  // namespace alexaClientSDK

#endif  // ALEXA_CLIENT_SDK_SAMPLEAPP_INCLUDE_SAMPLEAPP_UIMANAGER_H_<|MERGE_RESOLUTION|>--- conflicted
+++ resolved
@@ -44,12 +44,8 @@
         , public avsCommon::sdkInterfaces::SingleSettingObserverInterface
         , public avsCommon::sdkInterfaces::SpeakerManagerObserverInterface
         , public avsCommon::sdkInterfaces::NotificationsObserverInterface
-<<<<<<< HEAD
-        , public alexaClientSDK::capabilityAgents::alerts::AlertObserverInterface {
-=======
         , public authorization::cblAuthDelegate::CBLAuthRequesterInterface 
 	    , public alexaClientSDK::capabilityAgents::alerts::AlertObserverInterface{
->>>>>>> bc340bf9
 public:
     /**
      * Constructor.
@@ -70,25 +66,17 @@
         const avsCommon::sdkInterfaces::SpeakerInterface::SpeakerSettings& settings) override;
     /// }
 
-<<<<<<< HEAD
-    // @name NotificationsObserverInterface Functions
-=======
     /// @name NotificationsObserverInterface Functions
->>>>>>> bc340bf9
     /// @{
     void onSetIndicator(avsCommon::avs::IndicatorState state) override;
     /// }
 
-<<<<<<< HEAD
-
-=======
     /// @name CBLAuthRequesterInterface Functions
     /// @{
     void onRequestAuthorization(const std::string& url, const std::string& code) override;
     void onCheckingForAuthorization() override;
     /// }
     
->>>>>>> bc340bf9
     // @name AlertObserverInterface Functions
     /// @{
     void onAlertStateChange(
@@ -97,8 +85,6 @@
         const std::string& reason = "") override;
     /// }
 
-<<<<<<< HEAD
-=======
     /// @name AuthObserverInterface Methods
     /// @{
     void onAuthStateChange(
@@ -113,7 +99,6 @@
         avsCommon::sdkInterfaces::CapabilitiesObserverInterface::Error newError) override;
     /// }
 
->>>>>>> bc340bf9
     /**
      * Prints the welcome screen.
      */
@@ -160,14 +145,11 @@
     void printESPControlScreen(bool support, const std::string& voiceEnergy, const std::string& ambientEnergy);
 
     /**
-<<<<<<< HEAD
-=======
      * Prints the Comms Control Options screen. This gives the user the possible Comms control options.
      */
     void printCommsControlScreen();
 
     /**
->>>>>>> bc340bf9
      * Prints the Error Message for Wrong Input.
      */
     void printErrorScreen();
@@ -202,14 +184,11 @@
      */
     void printESPDataOverrideNotSupported();
 
-<<<<<<< HEAD
-=======
     /**
      * Prints an error message when trying to access Comms controls if Comms is not supported.
      */
     void printCommsNotSupported();
 
->>>>>>> bc340bf9
 private:
     /**
      * Prints the current state of Alexa after checking what the appropriate message to display is based on the current
@@ -217,8 +196,6 @@
      */
     void printState();
 
-<<<<<<< HEAD
-=======
     /**
      * Sets the failure status. If status is new and not empty, we'll print the limited mode help.
      *
@@ -227,16 +204,12 @@
      */
     void setFailureStatus(const std::string& status);
 
->>>>>>> bc340bf9
     const char* toLedState(DialogUXState state);
     const char* toLedState(
         alexaClientSDK::capabilityAgents::alerts::AlertObserverInterface::State state);
     void ledSetState(const char* led_state);
     void ledSetVolume(unsigned int volume);
-<<<<<<< HEAD
-=======
-
->>>>>>> bc340bf9
+
     /// The current dialog UX state of the SDK
     DialogUXState m_dialogState;
 
