/*
 * Copyright 2017-2018 Amazon.com, Inc. or its affiliates. All Rights Reserved.
 *
 * Licensed under the Apache License, Version 2.0 (the "License").
 * You may not use this file except in compliance with the License.
 * A copy of the License is located at
 *
 *     http://aws.amazon.com/apache2.0/
 *
 * or in the "license" file accompanying this file. This file is distributed
 * on an "AS IS" BASIS, WITHOUT WARRANTIES OR CONDITIONS OF ANY KIND, either
 * express or implied. See the License for the specific language governing
 * permissions and limitations under the License.
 */

#ifndef ALEXA_CLIENT_SDK_SAMPLEAPP_INCLUDE_SAMPLEAPP_UIMANAGER_H_
#define ALEXA_CLIENT_SDK_SAMPLEAPP_INCLUDE_SAMPLEAPP_UIMANAGER_H_

#include <AVSCommon/SDKInterfaces/AuthObserverInterface.h>
#include <AVSCommon/SDKInterfaces/CapabilitiesObserverInterface.h>
#include <AVSCommon/SDKInterfaces/DialogUXStateObserverInterface.h>
#include <AVSCommon/SDKInterfaces/ConnectionStatusObserverInterface.h>
#include <AVSCommon/SDKInterfaces/AuthObserverInterface.h>
#include <AVSCommon/SDKInterfaces/NotificationsObserverInterface.h>
#include <AVSCommon/SDKInterfaces/SingleSettingObserverInterface.h>
#include <AVSCommon/SDKInterfaces/SpeakerInterface.h>
#include <AVSCommon/SDKInterfaces/SpeakerManagerObserverInterface.h>
#include <Alerts/AlertObserverInterface.h>
#include <AVSCommon/Utils/Threading/Executor.h>
#include <CBLAuthDelegate/CBLAuthRequesterInterface.h>

namespace alexaClientSDK {
namespace sampleApp {

/**
 * This class manages the states that the user will see when interacting with the Sample Application. For now, it simply
 * prints states to the screen.
 */
class UIManager
        : public avsCommon::sdkInterfaces::DialogUXStateObserverInterface
        , public avsCommon::sdkInterfaces::AuthObserverInterface
        , public avsCommon::sdkInterfaces::CapabilitiesObserverInterface
        , public avsCommon::sdkInterfaces::ConnectionStatusObserverInterface
        , public avsCommon::sdkInterfaces::SingleSettingObserverInterface
        , public avsCommon::sdkInterfaces::SpeakerManagerObserverInterface
        , public avsCommon::sdkInterfaces::NotificationsObserverInterface
        , public authorization::cblAuthDelegate::CBLAuthRequesterInterface 
	, public alexaClientSDK::capabilityAgents::alerts::AlertObserverInterface{
public:
    /**
     * Constructor.
     */
    UIManager();

    void onDialogUXStateChanged(DialogUXState state) override;

    void onConnectionStatusChanged(const Status status, const ChangedReason reason) override;

    void onSettingChanged(const std::string& key, const std::string& value) override;

    // @name SpeakerManagerObserverInterface Functions
    /// @{
    void onSpeakerSettingsChanged(
        const avsCommon::sdkInterfaces::SpeakerManagerObserverInterface::Source& source,
        const avsCommon::sdkInterfaces::SpeakerInterface::Type& type,
        const avsCommon::sdkInterfaces::SpeakerInterface::SpeakerSettings& settings) override;
    /// }

    // @name NotificationsObserverInterface Functions
    /// @{
    void onSetIndicator(avsCommon::avs::IndicatorState state) override;
    /// }

    /// @name CBLAuthRequesterInterface Functions
    /// @{
    void onRequestAuthorization(const std::string& url, const std::string& code) override;
    void onCheckingForAuthorization() override;
    /// }
    
    // @name AlertObserverInterface Functions
    /// @{
    void onAlertStateChange(
        const std::string& alertToken,
        alexaClientSDK::capabilityAgents::alerts::AlertObserverInterface::State state,
        const std::string& reason = "") override;
    /// }

    /// @name AuthObserverInterface Methods
    /// @{
    void onAuthStateChange(
        avsCommon::sdkInterfaces::AuthObserverInterface::State newState,
        avsCommon::sdkInterfaces::AuthObserverInterface::Error newError) override;
    /// }

    /// @name CapabilitiesObserverInterface Methods
    /// @{
    void onCapabilitiesStateChange(
        avsCommon::sdkInterfaces::CapabilitiesObserverInterface::State newState,
        avsCommon::sdkInterfaces::CapabilitiesObserverInterface::Error newError) override;
    /// }

    /**
     * Prints the welcome screen.
     */
    void printWelcomeScreen();

    /**
     * Prints the help screen.
     */
    void printHelpScreen();

    /**
     * Prints the help screen with limited options. This is used when not connected to AVS.
     */
    void printLimitedHelp();

    /**
     * Prints the Settings Options screen.
     */
    void printSettingsScreen();

    /**
     * Prints the Locale Options screen.
     */
    void printLocaleScreen();

    /**
     * Prints the Speaker Control Options screen. This prompts the user to select a @c SpeakerInterface::Type to modify.
     */
    void printSpeakerControlScreen();

    /**
     * Prints the Firmware Version Control screen. This prompts the user to enter a positive decimal integer.
     */
    void printFirmwareVersionControlScreen();

    /**
     * Prints the Volume Control Options screen. This gives the user the possible volume control options.
     */
    void printVolumeControlScreen();

    /**
     * Prints the ESP Control Options screen. This gives the user the possible ESP control options.
     */
    void printESPControlScreen(bool support, const std::string& voiceEnergy, const std::string& ambientEnergy);

    /**
     * Prints the Comms Control Options screen. This gives the user the possible Comms control options.
     */
    void printCommsControlScreen();

    /**
     * Prints the Error Message for Wrong Input.
     */
    void printErrorScreen();

    /**
     * Notifies the user that the microphone is off.
     */
    void microphoneOff();

    /*
     * Prints the state that Alexa is currenty in.
     */
    void microphoneOn();

    /**
     * Prints a warning that the customer still has to manually deregister the device.
     */
    void printResetWarning();

    /**
     * Prints a confirmation message prompting the user to confirm their intent.
     */
    void printResetConfirmation();

    /**
     * Prints an error message while trying to configure ESP in a device where ESP is not supported.
     */
    void printESPNotSupported();

    /**
     * Prints an error message while trying to override ESP Data in a device that do not support manual override.
     */
    void printESPDataOverrideNotSupported();

    /**
     * Prints an error message when trying to access Comms controls if Comms is not supported.
     */
    void printCommsNotSupported();

private:
    /**
     * Prints the current state of Alexa after checking what the appropriate message to display is based on the current
     * component states. This should only be used within the internal executor.
     */
    void printState();

    /**
     * Sets the failure status. If status is new and not empty, we'll print the limited mode help.
     *
     * @param failureStatus Status message with the failure reason.
     * @warning Only call this function from inside the executor thread.
     */
    void setFailureStatus(const std::string& status);

<<<<<<< HEAD
    const char* toLedState(DialogUXState state);
    const char* toLedState(
        alexaClientSDK::capabilityAgents::alerts::AlertObserverInterface::State state);
    void ledSetState(const char* led_state);
    void ledSetVolume(unsigned int volume);

=======
>>>>>>> 32f85e26
    /// The current dialog UX state of the SDK
    DialogUXState m_dialogState;

    /// The current CapabilitiesDelegate state.
    avsCommon::sdkInterfaces::CapabilitiesObserverInterface::State m_capabilitiesState;

    /// The error associated with the CapabilitiesDelegate state.
    avsCommon::sdkInterfaces::CapabilitiesObserverInterface::Error m_capabilitiesError;

    /// The current authorization state of the SDK.
    avsCommon::sdkInterfaces::AuthObserverInterface::State m_authState;

    /// Counter used to make repeated messages about checking for authorization distinguishable from each other.
    int m_authCheckCounter;

    /// The current connection state of the SDK.
    avsCommon::sdkInterfaces::ConnectionStatusObserverInterface::Status m_connectionStatus;

    /// An internal executor that performs execution of callable objects passed to it sequentially but asynchronously.
    avsCommon::utils::threading::Executor m_executor;

    // String that holds a failure status message to be displayed when we are in limited mode.
    std::string m_failureStatus;
};

}  // namespace sampleApp
}  // namespace alexaClientSDK

#endif  // ALEXA_CLIENT_SDK_SAMPLEAPP_INCLUDE_SAMPLEAPP_UIMANAGER_H_<|MERGE_RESOLUTION|>--- conflicted
+++ resolved
@@ -25,7 +25,6 @@
 #include <AVSCommon/SDKInterfaces/SingleSettingObserverInterface.h>
 #include <AVSCommon/SDKInterfaces/SpeakerInterface.h>
 #include <AVSCommon/SDKInterfaces/SpeakerManagerObserverInterface.h>
-#include <Alerts/AlertObserverInterface.h>
 #include <AVSCommon/Utils/Threading/Executor.h>
 #include <CBLAuthDelegate/CBLAuthRequesterInterface.h>
 
@@ -58,7 +57,7 @@
 
     void onSettingChanged(const std::string& key, const std::string& value) override;
 
-    // @name SpeakerManagerObserverInterface Functions
+    /// @name SpeakerManagerObserverInterface Functions
     /// @{
     void onSpeakerSettingsChanged(
         const avsCommon::sdkInterfaces::SpeakerManagerObserverInterface::Source& source,
@@ -66,7 +65,7 @@
         const avsCommon::sdkInterfaces::SpeakerInterface::SpeakerSettings& settings) override;
     /// }
 
-    // @name NotificationsObserverInterface Functions
+    /// @name NotificationsObserverInterface Functions
     /// @{
     void onSetIndicator(avsCommon::avs::IndicatorState state) override;
     /// }
@@ -204,15 +203,12 @@
      */
     void setFailureStatus(const std::string& status);
 
-<<<<<<< HEAD
     const char* toLedState(DialogUXState state);
     const char* toLedState(
         alexaClientSDK::capabilityAgents::alerts::AlertObserverInterface::State state);
     void ledSetState(const char* led_state);
     void ledSetVolume(unsigned int volume);
 
-=======
->>>>>>> 32f85e26
     /// The current dialog UX state of the SDK
     DialogUXState m_dialogState;
 
