/*
 * Copyright 2017-2018 Amazon.com, Inc. or its affiliates. All Rights Reserved.
 *
 * Licensed under the Apache License, Version 2.0 (the "License").
 * You may not use this file except in compliance with the License.
 * A copy of the License is located at
 *
 *     http://aws.amazon.com/apache2.0/
 *
 * or in the "license" file accompanying this file. This file is distributed
 * on an "AS IS" BASIS, WITHOUT WARRANTIES OR CONDITIONS OF ANY KIND, either
 * express or implied. See the License for the specific language governing
 * permissions and limitations under the License.
 */

#ifndef ALEXA_CLIENT_SDK_SAMPLEAPP_INCLUDE_SAMPLEAPP_UIMANAGER_H_
#define ALEXA_CLIENT_SDK_SAMPLEAPP_INCLUDE_SAMPLEAPP_UIMANAGER_H_

#include <AVSCommon/SDKInterfaces/AuthObserverInterface.h>
#include <AVSCommon/SDKInterfaces/DCFObserverInterface.h>
#include <AVSCommon/SDKInterfaces/DialogUXStateObserverInterface.h>
#include <AVSCommon/SDKInterfaces/ConnectionStatusObserverInterface.h>
#include <AVSCommon/SDKInterfaces/AuthObserverInterface.h>
#include <AVSCommon/SDKInterfaces/NotificationsObserverInterface.h>
#include <AVSCommon/SDKInterfaces/SingleSettingObserverInterface.h>
#include <AVSCommon/SDKInterfaces/SpeakerInterface.h>
#include <AVSCommon/SDKInterfaces/SpeakerManagerObserverInterface.h>
#include <Alerts/AlertObserverInterface.h>
#include <AVSCommon/Utils/Threading/Executor.h>
#include <CBLAuthDelegate/CBLAuthRequesterInterface.h>

namespace alexaClientSDK {
namespace sampleApp {

/**
 * This class manages the states that the user will see when interacting with the Sample Application. For now, it simply
 * prints states to the screen.
 */
class UIManager
        : public avsCommon::sdkInterfaces::DialogUXStateObserverInterface
        , public avsCommon::sdkInterfaces::AuthObserverInterface
        , public avsCommon::sdkInterfaces::DCFObserverInterface
        , public avsCommon::sdkInterfaces::ConnectionStatusObserverInterface
        , public avsCommon::sdkInterfaces::SingleSettingObserverInterface
        , public avsCommon::sdkInterfaces::SpeakerManagerObserverInterface
        , public avsCommon::sdkInterfaces::NotificationsObserverInterface
<<<<<<< HEAD
        , public alexaClientSDK::capabilityAgents::alerts::AlertObserverInterface {
=======
        , public authorization::cblAuthDelegate::CBLAuthRequesterInterface {
>>>>>>> 7bea05a9
public:
    /**
     * Constructor.
     */
    UIManager();

    void onDialogUXStateChanged(DialogUXState state) override;

    void onConnectionStatusChanged(const Status status, const ChangedReason reason) override;

    void onSettingChanged(const std::string& key, const std::string& value) override;

    /// @name SpeakerManagerObserverInterface Functions
    /// @{
    void onSpeakerSettingsChanged(
        const avsCommon::sdkInterfaces::SpeakerManagerObserverInterface::Source& source,
        const avsCommon::sdkInterfaces::SpeakerInterface::Type& type,
        const avsCommon::sdkInterfaces::SpeakerInterface::SpeakerSettings& settings) override;
    /// }

    /// @name NotificationsObserverInterface Functions
    /// @{
    void onSetIndicator(avsCommon::avs::IndicatorState state) override;
    /// }

<<<<<<< HEAD

    // @name AlertObserverInterface Functions
    /// @{
    void onAlertStateChange(
        const std::string& alertToken,
        alexaClientSDK::capabilityAgents::alerts::AlertObserverInterface::State state,
        const std::string& reason = "") override;
=======
    /// @name CBLAuthRequesterInterface Functions
    /// @{
    void onRequestAuthorization(const std::string& url, const std::string& code) override;
    void onCheckingForAuthorization() override;
    /// }

    /// @name AuthObserverInterface Methods
    /// @{
    void onAuthStateChange(
        avsCommon::sdkInterfaces::AuthObserverInterface::State newState,
        avsCommon::sdkInterfaces::AuthObserverInterface::Error error) override;
    /// }

    /// @name DCFObserverInterface Methods
    /// @{
    void onDCFStateChange(
        avsCommon::sdkInterfaces::DCFObserverInterface::State newState,
        avsCommon::sdkInterfaces::DCFObserverInterface::Error error) override;
>>>>>>> 7bea05a9
    /// }

    /**
     * Prints the welcome screen.
     */
    void printWelcomeScreen();

    /**
     * Prints the help screen.
     */
    void printHelpScreen();

    /**
     * Prints the Settings Options screen.
     */
    void printSettingsScreen();

    /**
     * Prints the Locale Options screen.
     */
    void printLocaleScreen();

    /**
     * Prints the Speaker Control Options screen. This prompts the user to select a @c SpeakerInterface::Type to modify.
     */
    void printSpeakerControlScreen();

    /**
     * Prints the Firmware Version Control screen. This prompts the user to enter a positive decimal integer.
     */
    void printFirmwareVersionControlScreen();

    /**
     * Prints the Volume Control Options screen. This gives the user the possible volume control options.
     */
    void printVolumeControlScreen();

    /**
     * Prints the ESP Control Options screen. This gives the user the possible ESP control options.
     */
    void printESPControlScreen(bool support, const std::string& voiceEnergy, const std::string& ambientEnergy);

    /**
     * Prints the Comms Control Options screen. This gives the user the possible Comms control options.
     */
    void printCommsControlScreen();

    /**
     * Prints the Error Message for Wrong Input.
     */
    void printErrorScreen();

    /**
     * Notifies the user that the microphone is off.
     */
    void microphoneOff();

    /*
     * Prints the state that Alexa is currenty in.
     */
    void microphoneOn();

    /**
     * Prints a warning that the customer still has to manually deregister the device.
     */
    void printResetWarning();

    /**
     * Prints a confirmation message prompting the user to confirm their intent.
     */
    void printResetConfirmation();

    /**
     * Prints an error message while trying to configure ESP in a device where ESP is not supported.
     */
    void printESPNotSupported();

    /**
     * Prints an error message while trying to override ESP Data in a device that do not support manual override.
     */
    void printESPDataOverrideNotSupported();

    /**
     * Prints an error message when trying to access Comms controls if Comms is not supported.
     */
    void printCommsNotSupported();

private:
    /**
     * Prints the current state of Alexa after checking what the appropriate message to display is based on the current
     * component states. This should only be used within the internal executor.
     */
    void printState();

    const char* toLedState(DialogUXState state);
    const char* toLedState(
        alexaClientSDK::capabilityAgents::alerts::AlertObserverInterface::State state);
    void ledSetState(const char* led_state);
    void ledSetVolume(unsigned int volume);
    /// The current dialog UX state of the SDK
    DialogUXState m_dialogState;

    /// The current DCF delegate state.
    avsCommon::sdkInterfaces::DCFObserverInterface::State m_dcfState;

    /// The error associated with the DCF delegate state.
    avsCommon::sdkInterfaces::DCFObserverInterface::Error m_dcfError;

    /// The current authorization state of the SDK.
    avsCommon::sdkInterfaces::AuthObserverInterface::State m_authState;

    /// Counter used to make repeated messages about checking for authorization distinguishable from each other.
    int m_authCheckCounter;

    /// The current connection state of the SDK.
    avsCommon::sdkInterfaces::ConnectionStatusObserverInterface::Status m_connectionStatus;

    /// An internal executor that performs execution of callable objects passed to it sequentially but asynchronously.
    avsCommon::utils::threading::Executor m_executor;
};

}  // namespace sampleApp
}  // namespace alexaClientSDK

#endif  // ALEXA_CLIENT_SDK_SAMPLEAPP_INCLUDE_SAMPLEAPP_UIMANAGER_H_<|MERGE_RESOLUTION|>--- conflicted
+++ resolved
@@ -44,11 +44,8 @@
         , public avsCommon::sdkInterfaces::SingleSettingObserverInterface
         , public avsCommon::sdkInterfaces::SpeakerManagerObserverInterface
         , public avsCommon::sdkInterfaces::NotificationsObserverInterface
-<<<<<<< HEAD
+        , public authorization::cblAuthDelegate::CBLAuthRequesterInterface {
         , public alexaClientSDK::capabilityAgents::alerts::AlertObserverInterface {
-=======
-        , public authorization::cblAuthDelegate::CBLAuthRequesterInterface {
->>>>>>> 7bea05a9
 public:
     /**
      * Constructor.
@@ -74,7 +71,6 @@
     void onSetIndicator(avsCommon::avs::IndicatorState state) override;
     /// }
 
-<<<<<<< HEAD
 
     // @name AlertObserverInterface Functions
     /// @{
@@ -82,7 +78,8 @@
         const std::string& alertToken,
         alexaClientSDK::capabilityAgents::alerts::AlertObserverInterface::State state,
         const std::string& reason = "") override;
-=======
+    /// }
+
     /// @name CBLAuthRequesterInterface Functions
     /// @{
     void onRequestAuthorization(const std::string& url, const std::string& code) override;
@@ -101,7 +98,6 @@
     void onDCFStateChange(
         avsCommon::sdkInterfaces::DCFObserverInterface::State newState,
         avsCommon::sdkInterfaces::DCFObserverInterface::Error error) override;
->>>>>>> 7bea05a9
     /// }
 
     /**
